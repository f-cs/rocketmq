--- conflicted
+++ resolved
@@ -32,7 +32,7 @@
     private final String keys;
     private final boolean success;
     private final String uniqKey;
-    
+
     /**
      * 事务相关部分
      */
@@ -41,21 +41,6 @@
 
 
     public DispatchRequest(//
-<<<<<<< HEAD
-                           final String topic,// 1
-                           final int queueId,// 2
-                           final long commitLogOffset,// 3
-                           final int msgSize,// 4
-                           final long tagsCode,// 5
-                           final long storeTimestamp,// 6
-                           final long consumeQueueOffset,// 7
-                           final String keys,// 8
-                           /**
-                            * 事务相关部分
-                            */
-                           final int sysFlag,// 9
-                           final long preparedTransactionOffset// 10
-=======
             final String topic,// 1
             final int queueId,// 2
             final long commitLogOffset,// 3
@@ -69,8 +54,7 @@
              * 事务相关部分
              */
             final int sysFlag,// 9
-            final long preparedTransactionOffset// 10            
->>>>>>> 298841c7
+            final long preparedTransactionOffset// 10
     ) {
         this.topic = topic;
         this.queueId = queueId;
@@ -81,12 +65,12 @@
         this.consumeQueueOffset = consumeQueueOffset;
         this.keys = keys;
         this.uniqKey = uniqKey;
-        
+
         /**
          * 事务相关部分
          */
         this.sysFlag = sysFlag;
-        this.preparedTransactionOffset = preparedTransactionOffset;        
+        this.preparedTransactionOffset = preparedTransactionOffset;
         this.success = true;
     }
 
@@ -113,12 +97,12 @@
         this.keys = "";
         //9
         this.uniqKey = null;
-        
+
         /**
          * 事务相关部分
          */
         this.sysFlag = 0;
-        this.preparedTransactionOffset = 0;        
+        this.preparedTransactionOffset = 0;
         this.success = false;
     }
 
@@ -213,6 +197,6 @@
     public String getUniqKey() {
         return uniqKey;
     }
-    
-    
+
+
 }