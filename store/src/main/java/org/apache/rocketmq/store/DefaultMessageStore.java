/*
 * Licensed to the Apache Software Foundation (ASF) under one or more
 * contributor license agreements.  See the NOTICE file distributed with
 * this work for additional information regarding copyright ownership.
 * The ASF licenses this file to You under the Apache License, Version 2.0
 * (the "License"); you may not use this file except in compliance with
 * the License.  You may obtain a copy of the License at
 *
 *     http://www.apache.org/licenses/LICENSE-2.0
 *
 * Unless required by applicable law or agreed to in writing, software
 * distributed under the License is distributed on an "AS IS" BASIS,
 * WITHOUT WARRANTIES OR CONDITIONS OF ANY KIND, either express or implied.
 * See the License for the specific language governing permissions and
 * limitations under the License.
 */
package org.apache.rocketmq.store;

<<<<<<< HEAD
import io.openmessaging.storage.dledger.entry.DLedgerEntry;
=======
import com.google.common.hash.Hashing;
>>>>>>> ef37465e
import java.io.File;
import java.io.IOException;
import java.io.RandomAccessFile;
import java.net.Inet6Address;
import java.net.InetSocketAddress;
import java.net.SocketAddress;
import java.nio.ByteBuffer;
import java.nio.channels.FileLock;
import java.util.ArrayList;
import java.util.Collections;
import java.util.HashMap;
import java.util.HashSet;
import java.util.Iterator;
import java.util.LinkedList;
import java.util.List;
import java.util.Map;
import java.util.Map.Entry;
import java.util.Objects;
import java.util.Optional;
import java.util.Set;
import java.util.concurrent.CompletableFuture;
import java.util.concurrent.ConcurrentHashMap;
import java.util.concurrent.ConcurrentMap;
import java.util.concurrent.ExecutionException;
import java.util.concurrent.Executors;
import java.util.concurrent.ScheduledExecutorService;
import java.util.concurrent.TimeUnit;
import java.util.concurrent.TimeoutException;
import java.util.concurrent.atomic.AtomicLong;
import org.apache.commons.lang3.StringUtils;
import org.apache.rocketmq.common.AbstractBrokerRunnable;
import org.apache.rocketmq.common.BrokerConfig;
import org.apache.rocketmq.common.BrokerIdentity;
import org.apache.rocketmq.common.MixAll;
import org.apache.rocketmq.common.ServiceThread;
import org.apache.rocketmq.common.SystemClock;
import org.apache.rocketmq.common.ThreadFactoryImpl;
import org.apache.rocketmq.common.TopicConfig;
import org.apache.rocketmq.common.UtilAll;
import org.apache.rocketmq.common.attribute.CQType;
import org.apache.rocketmq.common.constant.LoggerName;
import org.apache.rocketmq.common.message.MessageConst;
import org.apache.rocketmq.common.message.MessageDecoder;
import org.apache.rocketmq.common.message.MessageExt;
import org.apache.rocketmq.common.message.MessageExtBatch;
import org.apache.rocketmq.common.message.MessageExtBrokerInner;
import org.apache.rocketmq.common.protocol.body.HARuntimeInfo;
import org.apache.rocketmq.common.running.RunningStats;
import org.apache.rocketmq.common.sysflag.MessageSysFlag;
import org.apache.rocketmq.common.topic.TopicValidator;
import org.apache.rocketmq.common.utils.QueueTypeUtils;
import org.apache.rocketmq.common.utils.ServiceProvider;
import org.apache.rocketmq.logging.InternalLogger;
import org.apache.rocketmq.logging.InternalLoggerFactory;
import org.apache.rocketmq.store.config.BrokerRole;
import org.apache.rocketmq.store.config.FlushDiskType;
import org.apache.rocketmq.store.config.MessageStoreConfig;
import org.apache.rocketmq.store.config.StorePathConfigHelper;
import org.apache.rocketmq.store.dledger.DLedgerCommitLog;
import org.apache.rocketmq.store.ha.DefaultHAService;
import org.apache.rocketmq.store.ha.HAService;
import org.apache.rocketmq.store.hook.PutMessageHook;
import org.apache.rocketmq.store.hook.SendMessageBackHook;
import org.apache.rocketmq.store.index.IndexService;
import org.apache.rocketmq.store.index.QueryOffsetResult;
import org.apache.rocketmq.store.logfile.MappedFile;
import org.apache.rocketmq.store.queue.ConsumeQueueInterface;
import org.apache.rocketmq.store.queue.ConsumeQueueStore;
import org.apache.rocketmq.store.queue.CqUnit;
import org.apache.rocketmq.store.queue.ReferredIterator;
import org.apache.rocketmq.store.stats.BrokerStatsManager;
import org.apache.rocketmq.store.util.PerfCounter;

public class DefaultMessageStore implements MessageStore {
    private static final InternalLogger LOGGER = InternalLoggerFactory.getLogger(LoggerName.STORE_LOGGER_NAME);

    public final PerfCounter.Ticks perfs = new PerfCounter.Ticks(LOGGER);

    private final MessageStoreConfig messageStoreConfig;
    // CommitLog
    private final CommitLog commitLog;

    private final ConsumeQueueStore consumeQueueStore;

    private final FlushConsumeQueueService flushConsumeQueueService;

    private final CleanCommitLogService cleanCommitLogService;

    private final CleanConsumeQueueService cleanConsumeQueueService;

    private final CorrectLogicOffsetService correctLogicOffsetService;

    private final IndexService indexService;

    private final AllocateMappedFileService allocateMappedFileService;

    private ReputMessageService reputMessageService;

    private HAService haService;

    private final StoreStatsService storeStatsService;

    private final TransientStorePool transientStorePool;

    private final RunningFlags runningFlags = new RunningFlags();
    private final SystemClock systemClock = new SystemClock();

    private final ScheduledExecutorService scheduledExecutorService;
    private final BrokerStatsManager brokerStatsManager;
    private final MessageArrivingListener messageArrivingListener;
    private final BrokerConfig brokerConfig;

    private volatile boolean shutdown = true;

    private StoreCheckpoint storeCheckpoint;

    private AtomicLong printTimes = new AtomicLong(0);

    private final LinkedList<CommitLogDispatcher> dispatcherList;

    private RandomAccessFile lockFile;

    private FileLock lock;

    boolean shutDownNormal = false;
    // Max pull msg size
    private final static int MAX_PULL_MSG_SIZE = 128 * 1024 * 1024;

    private volatile int aliveReplicasNum = 1;

    // Refer the MessageStore of MasterBroker in the same process.
    // If current broker is master, this reference point to null or itself.
    // If current broker is slave, this reference point to the store of master broker, and the two stores belong to
    // different broker groups.
    private MessageStore masterStoreInProcess = null;

    private volatile long masterFlushedOffset = -1L;

    private volatile long brokerInitMaxOffset = -1L;

    protected List<PutMessageHook> putMessageHookList = new ArrayList<>();

    private SendMessageBackHook sendMessageBackHook;

    private final ConcurrentMap<Integer /* level */, Long/* delay timeMillis */> delayLevelTable =
        new ConcurrentHashMap<Integer, Long>(32);

    private int maxDelayLevel;

    public DefaultMessageStore(final MessageStoreConfig messageStoreConfig, final BrokerStatsManager brokerStatsManager,
        final MessageArrivingListener messageArrivingListener, final BrokerConfig brokerConfig) throws IOException {
        this.messageArrivingListener = messageArrivingListener;
        this.brokerConfig = brokerConfig;
        this.messageStoreConfig = messageStoreConfig;
        this.aliveReplicasNum = messageStoreConfig.getTotalReplicas();
        this.brokerStatsManager = brokerStatsManager;
        this.allocateMappedFileService = new AllocateMappedFileService(this);
        if (messageStoreConfig.isEnableDLegerCommitLog()) {
            this.commitLog = new DLedgerCommitLog(this);
        } else {
            this.commitLog = new CommitLog(this);
        }
        this.consumeQueueStore = new ConsumeQueueStore(this, this.messageStoreConfig);

        this.flushConsumeQueueService = new FlushConsumeQueueService();
        this.cleanCommitLogService = new CleanCommitLogService();
        this.cleanConsumeQueueService = new CleanConsumeQueueService();
        this.correctLogicOffsetService = new CorrectLogicOffsetService();
        this.storeStatsService = new StoreStatsService(getBrokerIdentity());
        this.indexService = new IndexService(this);
        if (!messageStoreConfig.isEnableDLegerCommitLog() && !this.messageStoreConfig.isDuplicationEnable()) {
            this.haService = ServiceProvider.loadClass(ServiceProvider.HA_SERVICE_ID, HAService.class);
            if (null == this.haService) {
                this.haService = new DefaultHAService();
                LOGGER.warn("Load default HA Service: {}", DefaultHAService.class.getSimpleName());
            }
        }

        this.reputMessageService = new ReputMessageService();

        this.transientStorePool = new TransientStorePool(messageStoreConfig);

        this.scheduledExecutorService =
            Executors.newSingleThreadScheduledExecutor(new ThreadFactoryImpl("StoreScheduledThread", getBrokerIdentity()));

        this.dispatcherList = new LinkedList<>();
        this.dispatcherList.addLast(new CommitLogDispatcherBuildConsumeQueue());
        this.dispatcherList.addLast(new CommitLogDispatcherBuildIndex());

        File file = new File(StorePathConfigHelper.getLockFile(messageStoreConfig.getStorePathRootDir()));
        UtilAll.ensureDirOK(file.getParent());
        UtilAll.ensureDirOK(getStorePathPhysic());
        UtilAll.ensureDirOK(getStorePathLogic());
        lockFile = new RandomAccessFile(file, "rw");

        parseDelayLevel();
    }

    public boolean parseDelayLevel() {
        HashMap<String, Long> timeUnitTable = new HashMap<String, Long>();
        timeUnitTable.put("s", 1000L);
        timeUnitTable.put("m", 1000L * 60);
        timeUnitTable.put("h", 1000L * 60 * 60);
        timeUnitTable.put("d", 1000L * 60 * 60 * 24);

        String levelString = messageStoreConfig.getMessageDelayLevel();
        try {
            String[] levelArray = levelString.split(" ");
            for (int i = 0; i < levelArray.length; i++) {
                String value = levelArray[i];
                String ch = value.substring(value.length() - 1);
                Long tu = timeUnitTable.get(ch);

                int level = i + 1;
                if (level > this.maxDelayLevel) {
                    this.maxDelayLevel = level;
                }
                long num = Long.parseLong(value.substring(0, value.length() - 1));
                long delayTimeMillis = tu * num;
                this.delayLevelTable.put(level, delayTimeMillis);
            }
        } catch (Exception e) {
            LOGGER.error("parseDelayLevel exception", e);
            LOGGER.info("levelString String = {}", levelString);
            return false;
        }

        return true;
    }

    @Override
    public void truncateDirtyLogicFiles(long phyOffset) {
        this.consumeQueueStore.truncateDirty(phyOffset);
    }

    /**
     * @throws IOException
     */
    @Override
    public boolean load() {
        boolean result = true;

        try {
            boolean lastExitOK = !this.isTempFileExist();
            LOGGER.info("last shutdown {}, root dir: {}", lastExitOK ? "normally" : "abnormally", messageStoreConfig.getStorePathRootDir());

            // load Commit Log
            result = result && this.commitLog.load();

            // load Consume Queue
            result = result && this.consumeQueueStore.load();

            if (result) {
                this.storeCheckpoint =
                    new StoreCheckpoint(StorePathConfigHelper.getStoreCheckpoint(this.messageStoreConfig.getStorePathRootDir()));
                this.masterFlushedOffset = this.storeCheckpoint.getMasterFlushedOffset();
                this.indexService.load(lastExitOK);

                this.recover(lastExitOK);

                LOGGER.info("load over, and the max phy offset = {}", this.getMaxPhyOffset());
            }

            long maxOffset = this.getMaxPhyOffset();
            this.setBrokerInitMaxOffset(maxOffset);
            LOGGER.info("load over, and the max phy offset = {}", maxOffset);
        } catch (Exception e) {
            LOGGER.error("load exception", e);
            result = false;
        }

        if (!result) {
            this.allocateMappedFileService.shutdown();
        }

        return result;
    }

    /**
     * @throws Exception
     */
    @Override
    public void start() throws Exception {
        if (!messageStoreConfig.isEnableDLegerCommitLog() && !this.messageStoreConfig.isDuplicationEnable()) {
            this.haService.init(this);
        }

        if (messageStoreConfig.isTransientStorePoolEnable()) {
            this.transientStorePool.init();
        }

        this.allocateMappedFileService.start();

        this.indexService.start();

        lock = lockFile.getChannel().tryLock(0, 1, false);
        if (lock == null || lock.isShared() || !lock.isValid()) {
            throw new RuntimeException("Lock failed,MQ already started");
        }

        lockFile.getChannel().write(ByteBuffer.wrap("lock".getBytes()));
        lockFile.getChannel().force(true);

        if (this.getMessageStoreConfig().isDuplicationEnable()) {
            this.reputMessageService.setReputFromOffset(this.commitLog.getConfirmOffset());
        } else {
            // It is [recover]'s responsibility to fully dispatch the commit log data before the max offset of commit log.
            this.reputMessageService.setReputFromOffset(this.commitLog.getMaxOffset());
        }
        this.reputMessageService.start();

        // Checking is not necessary, as long as the dLedger's implementation exactly follows the definition of Recover,
        // which is eliminating the dispatch inconsistency between the commitLog and consumeQueue at the end of recovery.
        this.doRecheckReputOffsetFromCq();

        this.flushConsumeQueueService.start();
        this.commitLog.start();
        this.storeStatsService.start();

        if (this.haService != null) {
            this.haService.start();
        }

        this.createTempFile();
        this.addScheduleTask();
        this.perfs.start();
        this.shutdown = false;
    }

    private void doRecheckReputOffsetFromCq() throws InterruptedException {
        if (!messageStoreConfig.isRecheckReputOffsetFromCq()) {
            return;
        }

        /**
         * 1. Make sure the fast-forward messages to be truncated during the recovering according to the max physical offset of the commitlog;
         * 2. DLedger committedPos may be missing, so the maxPhysicalPosInLogicQueue maybe bigger that maxOffset returned by DLedgerCommitLog, just let it go;
         * 3. Calculate the reput offset according to the consume queue;
         * 4. Make sure the fall-behind messages to be dispatched before starting the commitlog, especially when the broker role are automatically changed.
         */
        long maxPhysicalPosInLogicQueue = commitLog.getMinOffset();
        for (ConcurrentMap<Integer, ConsumeQueueInterface> maps : this.getConsumeQueueTable().values()) {
            for (ConsumeQueueInterface logic : maps.values()) {
                if (logic.getMaxPhysicOffset() > maxPhysicalPosInLogicQueue) {
                    maxPhysicalPosInLogicQueue = logic.getMaxPhysicOffset();
                }
            }
        }
        // If maxPhyPos(CQs) < minPhyPos(CommitLog), some newly deleted topics may be re-dispatched into cqs mistakenly.
        if (maxPhysicalPosInLogicQueue < 0) {
            maxPhysicalPosInLogicQueue = 0;
        }
        if (maxPhysicalPosInLogicQueue < this.commitLog.getMinOffset()) {
            maxPhysicalPosInLogicQueue = this.commitLog.getMinOffset();
            /**
             * This happens in following conditions:
             * 1. If someone removes all the consumequeue files or the disk get damaged.
             * 2. Launch a new broker, and copy the commitlog from other brokers.
             *
             * All the conditions has the same in common that the maxPhysicalPosInLogicQueue should be 0.
             * If the maxPhysicalPosInLogicQueue is gt 0, there maybe something wrong.
             */
            LOGGER.warn("[TooSmallCqOffset] maxPhysicalPosInLogicQueue={} clMinOffset={}", maxPhysicalPosInLogicQueue, this.commitLog.getMinOffset());
        }
        LOGGER.info("[SetReputOffset] maxPhysicalPosInLogicQueue={} clMinOffset={} clMaxOffset={} clConfirmedOffset={}",
                maxPhysicalPosInLogicQueue, this.commitLog.getMinOffset(), this.commitLog.getMaxOffset(), this.commitLog.getConfirmOffset());
        this.reputMessageService.setReputFromOffset(maxPhysicalPosInLogicQueue);

        /**
         *  1. Finish dispatching the messages fall behind, then to start other services.
         *  2. DLedger committedPos may be missing, so here just require dispatchBehindBytes <= 0
         */
        while (true) {
            if (dispatchBehindBytes() <= 0) {
                break;
            }
            Thread.sleep(1000);
            LOGGER.info("Try to finish doing reput the messages fall behind during the starting, reputOffset={} maxOffset={} behind={}", this.reputMessageService.getReputFromOffset(), this.getMaxPhyOffset(), this.dispatchBehindBytes());
        }
        this.recoverTopicQueueTable();
    }

    @Override
    public void shutdown() {
        if (!this.shutdown) {
            this.shutdown = true;

            this.scheduledExecutorService.shutdown();
            try {

                Thread.sleep(1000 * 3);
            } catch (InterruptedException e) {
                LOGGER.error("shutdown Exception, ", e);
            }

            if (this.haService != null) {
                this.haService.shutdown();
            }

            this.storeStatsService.shutdown();
            this.indexService.shutdown();
            this.commitLog.shutdown();
            this.reputMessageService.shutdown();
            this.flushConsumeQueueService.shutdown();
            this.allocateMappedFileService.shutdown();
            this.storeCheckpoint.flush();
            this.storeCheckpoint.shutdown();

            this.perfs.shutdown();

            if (this.runningFlags.isWriteable() && dispatchBehindBytes() == 0) {
                this.deleteFile(StorePathConfigHelper.getAbortFile(this.messageStoreConfig.getStorePathRootDir()));
                shutDownNormal = true;
            } else {
                LOGGER.warn("the store may be wrong, so shutdown abnormally, and keep abort file.");
            }
        }

        this.transientStorePool.destroy();

        if (lockFile != null && lock != null) {
            try {
                lock.release();
                lockFile.close();
            } catch (IOException e) {
            }
        }
    }

    @Override
    public void destroy() {
        this.destroyLogics();
        this.commitLog.destroy();
        this.indexService.destroy();
        this.deleteFile(StorePathConfigHelper.getAbortFile(this.messageStoreConfig.getStorePathRootDir()));
        this.deleteFile(StorePathConfigHelper.getStoreCheckpoint(this.messageStoreConfig.getStorePathRootDir()));
    }

    public long getMajorFileSize() {
        long commitLogSize = 0;
        if (this.commitLog != null) {
            commitLogSize = this.commitLog.getTotalSize();
        }

        long consumeQueueSize = 0;
        if (this.consumeQueueStore != null) {
            consumeQueueSize = this.consumeQueueStore.getTotalSize();
        }

        long indexFileSize = 0;
        if (this.indexService != null) {
            indexFileSize = this.indexService.getTotalSize();
        }

        return commitLogSize + consumeQueueSize + indexFileSize;
    }

    @Override
    public void destroyLogics() {
        this.consumeQueueStore.destroy();
    }

    @Override
    public CompletableFuture<PutMessageResult> asyncPutMessage(MessageExtBrokerInner msg) {

        for (PutMessageHook putMessageHook : putMessageHookList) {
            PutMessageResult handleResult = putMessageHook.executeBeforePutMessage(msg);
            if (handleResult != null) {
                return CompletableFuture.completedFuture(handleResult);
            }
        }

        if (msg.getProperties().containsKey(MessageConst.PROPERTY_INNER_NUM)
                && !MessageSysFlag.check(msg.getSysFlag(), MessageSysFlag.INNER_BATCH_FLAG)) {
            LOGGER.warn("[BUG]The message had property {} but is not an inner batch", MessageConst.PROPERTY_INNER_NUM);
            return CompletableFuture.completedFuture(new PutMessageResult(PutMessageStatus.MESSAGE_ILLEGAL, null));
        }

        if (MessageSysFlag.check(msg.getSysFlag(), MessageSysFlag.INNER_BATCH_FLAG)) {
            Optional<TopicConfig> topicConfig = this.getTopicConfig(msg.getTopic());
            if (!QueueTypeUtils.isBatchCq(topicConfig)) {
                LOGGER.error("[BUG]The message is an inner batch but cq type is not batch cq");
                return CompletableFuture.completedFuture(new PutMessageResult(PutMessageStatus.MESSAGE_ILLEGAL, null));
            }
        }

        long beginTime = this.getSystemClock().now();
        CompletableFuture<PutMessageResult> putResultFuture = this.commitLog.asyncPutMessage(msg);

        putResultFuture.thenAccept(result -> {
            long elapsedTime = this.getSystemClock().now() - beginTime;
            if (elapsedTime > 500) {
                LOGGER.warn("DefaultMessageStore#putMessage: CommitLog#putMessage cost {}ms, topic={}, bodyLength={}",
                    msg.getTopic(), msg.getBody().length);
            }
            this.storeStatsService.setPutMessageEntireTimeMax(elapsedTime);

            if (null == result || !result.isOk()) {
                this.storeStatsService.getPutMessageFailedTimes().add(1);
            }
        });

        return putResultFuture;
    }

    @Override
    public CompletableFuture<PutMessageResult> asyncPutMessages(MessageExtBatch messageExtBatch) {

        for (PutMessageHook putMessageHook : putMessageHookList) {
            PutMessageResult handleResult = putMessageHook.executeBeforePutMessage(messageExtBatch);
            if (handleResult != null) {
                return CompletableFuture.completedFuture(handleResult);
            }
        }

        long beginTime = this.getSystemClock().now();
        CompletableFuture<PutMessageResult> putResultFuture = this.commitLog.asyncPutMessages(messageExtBatch);

<<<<<<< HEAD
        resultFuture.thenAccept(result -> {
            long elapsedTime = this.getSystemClock().now() - beginTime;
            if (elapsedTime > 500) {
                log.warn("not in lock elapsed time(ms)={}, bodyLength={}", elapsedTime, messageExtBatch.getBody().length);
=======
        putResultFuture.thenAccept(result -> {
            long eclipseTime = this.getSystemClock().now() - beginTime;
            if (eclipseTime > 500) {
                LOGGER.warn("not in lock eclipse time(ms)={}, bodyLength={}", eclipseTime, messageExtBatch.getBody().length);
>>>>>>> ef37465e
            }
            this.storeStatsService.setPutMessageEntireTimeMax(eclipseTime);

            if (null == result || !result.isOk()) {
                this.storeStatsService.getPutMessageFailedTimes().add(1);
            }
        });

        return putResultFuture;
    }

    @Override
    public PutMessageResult putMessage(MessageExtBrokerInner msg) {
        return waitForPutResult(asyncPutMessage(msg));
    }

    @Override
    public PutMessageResult putMessages(MessageExtBatch messageExtBatch) {
        return waitForPutResult(asyncPutMessages(messageExtBatch));
    }

    private PutMessageResult waitForPutResult(CompletableFuture<PutMessageResult> putMessageResultFuture) {
        try {
            int putMessageTimeout =
                    Math.max(this.messageStoreConfig.getSyncFlushTimeout(),
                            this.messageStoreConfig.getSlaveTimeout()) + 5000;
            return putMessageResultFuture.get(putMessageTimeout, TimeUnit.MILLISECONDS);
        } catch (ExecutionException | InterruptedException e) {
            return new PutMessageResult(PutMessageStatus.UNKNOWN_ERROR, null);
        } catch (TimeoutException e) {
            LOGGER.error("usually it will never timeout, putMessageTimeout is much bigger than slaveTimeout and "
                    + "flushTimeout so the result can be got anyway, but in some situations timeout will happen like full gc "
                    + "process hangs or other unexpected situations.");
            return new PutMessageResult(PutMessageStatus.UNKNOWN_ERROR, null);
        }
    }

    @Override
    public boolean isOSPageCacheBusy() {
        long begin = this.getCommitLog().getBeginTimeInLock();
        long diff = this.systemClock.now() - begin;

        return diff < 10000000
            && diff > this.messageStoreConfig.getOsPageCacheBusyTimeOutMills();
    }

    @Override
    public long lockTimeMills() {
        return this.commitLog.lockTimeMills();
    }

    @Override
    public long getMasterFlushedOffset() {
        return this.masterFlushedOffset;
    }

    @Override
    public void setMasterFlushedOffset(long masterFlushedOffset) {
        this.masterFlushedOffset = masterFlushedOffset;
        this.storeCheckpoint.setMasterFlushedOffset(masterFlushedOffset);
    }

    @Override
    public long getBrokerInitMaxOffset() {
        return this.brokerInitMaxOffset;
    }

    @Override
    public void setBrokerInitMaxOffset(long brokerInitMaxOffset) {
        this.brokerInitMaxOffset = brokerInitMaxOffset;
    }

    public SystemClock getSystemClock() {
        return systemClock;
    }

    @Override
    public CommitLog getCommitLog() {
        return commitLog;
    }

    public void truncateDirtyFiles(long offsetToTruncate) {
        if (offsetToTruncate >= this.getMaxPhyOffset()) {
            return;
        }

        this.reputMessageService.shutdown();

        // truncate commitLog
        this.commitLog.truncateDirtyFiles(offsetToTruncate);

        // truncate consume queue
        this.truncateDirtyLogicFiles(offsetToTruncate);

        recoverTopicQueueTable();

        this.reputMessageService = new ReputMessageService();
        this.reputMessageService.setReputFromOffset(offsetToTruncate);
        this.reputMessageService.start();
    }

    @Override
    public boolean truncateFiles(long offsetToTruncate) {
        if (offsetToTruncate >= this.getMaxPhyOffset()) {
            return true;
        }

        if (!isOffsetAligned(offsetToTruncate)) {
            LOGGER.error("Offset {} not align, truncate failed, need manual fix");
            return false;
        }
        truncateDirtyFiles(offsetToTruncate);
        return true;
    }

    @Override
    public boolean isOffsetAligned(long offset) {
        SelectMappedBufferResult mappedBufferResult = this.getCommitLogData(offset);

        if (mappedBufferResult == null) {
            return true;
        }

        DispatchRequest dispatchRequest = this.commitLog.checkMessageAndReturnSize(mappedBufferResult.getByteBuffer(), true, false);
        return dispatchRequest.isSuccess();
    }

    @Override
    public GetMessageResult getMessage(final String group, final String topic, final int queueId, final long offset,
        final int maxMsgNums,
        final MessageFilter messageFilter) {
        return getMessage(group, topic, queueId, offset, maxMsgNums, MAX_PULL_MSG_SIZE, messageFilter);
    }

    @Override
    public GetMessageResult getMessage(final String group, final String topic, final int queueId, final long offset,
        final int maxMsgNums,
        final int maxTotalMsgSize,
        final MessageFilter messageFilter) {
        if (this.shutdown) {
            LOGGER.warn("message store has shutdown, so getMessage is forbidden");
            return null;
        }

        if (!this.runningFlags.isReadable()) {
            LOGGER.warn("message store is not readable, so getMessage is forbidden " + this.runningFlags.getFlagBits());
            return null;
        }

        long beginTime = this.getSystemClock().now();

        GetMessageStatus status = GetMessageStatus.NO_MESSAGE_IN_QUEUE;
        long nextBeginOffset = offset;
        long minOffset = 0;
        long maxOffset = 0;

        GetMessageResult getResult = new GetMessageResult();

        final long maxOffsetPy = this.commitLog.getMaxOffset();

        ConsumeQueueInterface consumeQueue = findConsumeQueue(topic, queueId);
        if (consumeQueue != null) {
            minOffset = consumeQueue.getMinOffsetInQueue();
            maxOffset = consumeQueue.getMaxOffsetInQueue();

            if (maxOffset == 0) {
                status = GetMessageStatus.NO_MESSAGE_IN_QUEUE;
                nextBeginOffset = nextOffsetCorrection(offset, 0);
            } else if (offset < minOffset) {
                status = GetMessageStatus.OFFSET_TOO_SMALL;
                nextBeginOffset = nextOffsetCorrection(offset, minOffset);
            } else if (offset == maxOffset) {
                status = GetMessageStatus.OFFSET_OVERFLOW_ONE;
                nextBeginOffset = nextOffsetCorrection(offset, offset);
            } else if (offset > maxOffset) {
                status = GetMessageStatus.OFFSET_OVERFLOW_BADLY;
                nextBeginOffset = nextOffsetCorrection(offset, maxOffset);
            } else {
                final int maxFilterMessageCount = Math.max(16000, maxMsgNums * ConsumeQueue.CQ_STORE_UNIT_SIZE);
                final boolean diskFallRecorded = this.messageStoreConfig.isDiskFallRecorded();

                long maxPullSize = Math.max(maxTotalMsgSize, 100);
                if (maxPullSize > MAX_PULL_MSG_SIZE) {
                    LOGGER.warn("The max pull size is too large maxPullSize={} topic={} queueId={}", maxPullSize, topic, queueId);
                    maxPullSize = MAX_PULL_MSG_SIZE;
                }
                status = GetMessageStatus.NO_MATCHED_MESSAGE;
                long maxPhyOffsetPulling = 0;
                int cqFileNum = 0;

                while (getResult.getBufferTotalSize() <= 0
                    && nextBeginOffset < maxOffset
                    && cqFileNum++ < this.messageStoreConfig.getTravelCqFileNumWhenGetMessage()) {
                    ReferredIterator<CqUnit> bufferConsumeQueue = consumeQueue.iterateFrom(nextBeginOffset);

                    if (bufferConsumeQueue == null) {
                        status = GetMessageStatus.OFFSET_FOUND_NULL;
                        nextBeginOffset = nextOffsetCorrection(nextBeginOffset, this.consumeQueueStore.rollNextFile(consumeQueue, nextBeginOffset));
                        LOGGER.warn("consumer request topic: " + topic + "offset: " + offset + " minOffset: " + minOffset + " maxOffset: "
                            + maxOffset + ", but access logic queue failed. Correct nextBeginOffset to " + nextBeginOffset);
                        break;
                    }

                    try {
                        long nextPhyFileStartOffset = Long.MIN_VALUE;
                        while (bufferConsumeQueue.hasNext()
                            && nextBeginOffset < maxOffset) {
                            CqUnit cqUnit = bufferConsumeQueue.next();
                            long offsetPy = cqUnit.getPos();
                            int sizePy = cqUnit.getSize();

                            boolean isInDisk = checkInDiskByCommitOffset(offsetPy, maxOffsetPy);

                            if (cqUnit.getQueueOffset() - offset > maxFilterMessageCount) {
                                break;
                            }

                            if (this.isTheBatchFull(sizePy, cqUnit.getBatchNum(), maxMsgNums, maxPullSize, getResult.getBufferTotalSize(), getResult.getMessageCount(), isInDisk)) {
                                break;
                            }

                            if (getResult.getBufferTotalSize() >= maxPullSize) {
                                break;
                            }

                            maxPhyOffsetPulling = offsetPy;

                            //Be careful, here should before the isTheBatchFull
                            nextBeginOffset = cqUnit.getQueueOffset() + cqUnit.getBatchNum();

                            if (nextPhyFileStartOffset != Long.MIN_VALUE) {
                                if (offsetPy < nextPhyFileStartOffset) {
                                    continue;
                                }
                            }

                            if (messageFilter != null
                                && !messageFilter.isMatchedByConsumeQueue(cqUnit.getValidTagsCodeAsLong(), cqUnit.getCqExtUnit())) {
                                if (getResult.getBufferTotalSize() == 0) {
                                    status = GetMessageStatus.NO_MATCHED_MESSAGE;
                                }

                                continue;
                            }

                            SelectMappedBufferResult selectResult = this.commitLog.getMessage(offsetPy, sizePy);
                            if (null == selectResult) {
                                if (getResult.getBufferTotalSize() == 0) {
                                    status = GetMessageStatus.MESSAGE_WAS_REMOVING;
                                }

                                nextPhyFileStartOffset = this.commitLog.rollNextFile(offsetPy);
                                continue;
                            }

                            if (messageFilter != null
                                && !messageFilter.isMatchedByCommitLog(selectResult.getByteBuffer().slice(), null)) {
                                if (getResult.getBufferTotalSize() == 0) {
                                    status = GetMessageStatus.NO_MATCHED_MESSAGE;
                                }
                                // release...
                                selectResult.release();
                                continue;
                            }

                            this.storeStatsService.getGetMessageTransferedMsgCount().add(1);
                            getResult.addMessage(selectResult, cqUnit.getQueueOffset(), cqUnit.getBatchNum());
                            status = GetMessageStatus.FOUND;
                            nextPhyFileStartOffset = Long.MIN_VALUE;
                        }
                    } finally {
                        bufferConsumeQueue.release();
                    }
                }

                if (diskFallRecorded) {
                    long fallBehind = maxOffsetPy - maxPhyOffsetPulling;
                    brokerStatsManager.recordDiskFallBehindSize(group, topic, queueId, fallBehind);
                }

                long diff = maxOffsetPy - maxPhyOffsetPulling;
                long memory = (long) (StoreUtil.TOTAL_PHYSICAL_MEMORY_SIZE
                    * (this.messageStoreConfig.getAccessMessageInMemoryMaxRatio() / 100.0));
                getResult.setSuggestPullingFromSlave(diff > memory);
            }
        } else {
            status = GetMessageStatus.NO_MATCHED_LOGIC_QUEUE;
            nextBeginOffset = nextOffsetCorrection(offset, 0);
        }

        if (GetMessageStatus.FOUND == status) {
            this.storeStatsService.getGetMessageTimesTotalFound().add(1);
        } else {
            this.storeStatsService.getGetMessageTimesTotalMiss().add(1);
        }
        long elapsedTime = this.getSystemClock().now() - beginTime;
        this.storeStatsService.setGetMessageEntireTimeMax(elapsedTime);

        // lazy init no data found.
        if (getResult == null) {
            getResult = new GetMessageResult(0);
        }

        getResult.setStatus(status);
        getResult.setNextBeginOffset(nextBeginOffset);
        getResult.setMaxOffset(maxOffset);
        getResult.setMinOffset(minOffset);
        return getResult;
    }

    @Override
    public long getMaxOffsetInQueue(String topic, int queueId) {
        return getMaxOffsetInQueue(topic, queueId, true);
    }

    @Override
    public long getMaxOffsetInQueue(String topic, int queueId, boolean committed) {
        if (committed) {
            ConsumeQueueInterface logic = this.findConsumeQueue(topic, queueId);
            if (logic != null) {
                return logic.getMaxOffsetInQueue();
            }
        } else {
            Long offset = this.consumeQueueStore.getMaxOffset(topic, queueId);
            if (offset != null) {
                return offset;
            }
        }

        return 0;
    }

    @Override
    public long getMinOffsetInQueue(String topic, int queueId) {
        ConsumeQueueInterface logic = this.findConsumeQueue(topic, queueId);
        if (logic != null) {
            return logic.getMinOffsetInQueue();
        }

        return -1;
    }

    @Override
    public long getCommitLogOffsetInQueue(String topic, int queueId, long consumeQueueOffset) {
        ConsumeQueueInterface consumeQueue = findConsumeQueue(topic, queueId);
        if (consumeQueue != null) {

            ReferredIterator<CqUnit> bufferConsumeQueue = consumeQueue.iterateFrom(consumeQueueOffset);
            if (bufferConsumeQueue != null) {
                try {
                    if (bufferConsumeQueue.hasNext()) {
                        long offsetPy = bufferConsumeQueue.next().getPos();
                        return offsetPy;
                    }
                } finally {
                    bufferConsumeQueue.release();
                }
            }
        }

        return 0;
    }

    @Override
    public long getOffsetInQueueByTime(String topic, int queueId, long timestamp) {
        ConsumeQueueInterface logic = this.findConsumeQueue(topic, queueId);
        if (logic != null) {
            long resultOffset = logic.getOffsetInQueueByTime(timestamp);
            // Make sure the result offset is in valid range.
            resultOffset = Math.max(resultOffset, logic.getMinOffsetInQueue());
            resultOffset = Math.min(resultOffset, logic.getMaxOffsetInQueue());
            return resultOffset;
        }

        return 0;
    }

    @Override
    public MessageExt lookMessageByOffset(long commitLogOffset) {
        SelectMappedBufferResult sbr = this.commitLog.getMessage(commitLogOffset, 4);
        if (null != sbr) {
            try {
                // 1 TOTALSIZE
                int size = sbr.getByteBuffer().getInt();
                return lookMessageByOffset(commitLogOffset, size);
            } finally {
                sbr.release();
            }
        }

        return null;
    }

    @Override
    public SelectMappedBufferResult selectOneMessageByOffset(long commitLogOffset) {
        SelectMappedBufferResult sbr = this.commitLog.getMessage(commitLogOffset, 4);
        if (null != sbr) {
            try {
                // 1 TOTALSIZE
                int size = sbr.getByteBuffer().getInt();
                return this.commitLog.getMessage(commitLogOffset, size);
            } finally {
                sbr.release();
            }
        }

        return null;
    }

    @Override
    public SelectMappedBufferResult selectOneMessageByOffset(long commitLogOffset, int msgSize) {
        return this.commitLog.getMessage(commitLogOffset, msgSize);
    }

    @Override
    public String getRunningDataInfo() {
        return this.storeStatsService.toString();
    }

    public String getStorePathPhysic() {
        String storePathPhysic;
        if (DefaultMessageStore.this.getMessageStoreConfig().isEnableDLegerCommitLog()) {
            storePathPhysic = ((DLedgerCommitLog) DefaultMessageStore.this.getCommitLog()).getdLedgerServer().getdLedgerConfig().getDataStorePath();
        } else {
            storePathPhysic = DefaultMessageStore.this.getMessageStoreConfig().getStorePathCommitLog();
        }
        return storePathPhysic;
    }

    public String getStorePathLogic() {
        return StorePathConfigHelper.getStorePathConsumeQueue(this.messageStoreConfig.getStorePathRootDir());
    }

    @Override
    public HashMap<String, String> getRuntimeInfo() {
        HashMap<String, String> result = this.storeStatsService.getRuntimeInfo();

        {
            double minPhysicsUsedRatio = Double.MAX_VALUE;
            String commitLogStorePath = getStorePathPhysic();
            String[] paths = commitLogStorePath.trim().split(MixAll.MULTI_PATH_SPLITTER);
            for (String clPath : paths) {
                double physicRatio = UtilAll.isPathExists(clPath) ?
                    UtilAll.getDiskPartitionSpaceUsedPercent(clPath) : -1;
                result.put(RunningStats.commitLogDiskRatio.name() + "_" + clPath, String.valueOf(physicRatio));
                minPhysicsUsedRatio = Math.min(minPhysicsUsedRatio, physicRatio);
            }
            result.put(RunningStats.commitLogDiskRatio.name(), String.valueOf(minPhysicsUsedRatio));
        }

        {
            double logicsRatio = UtilAll.getDiskPartitionSpaceUsedPercent(getStorePathLogic());
            result.put(RunningStats.consumeQueueDiskRatio.name(), String.valueOf(logicsRatio));
        }

        result.put(RunningStats.commitLogMinOffset.name(), String.valueOf(DefaultMessageStore.this.getMinPhyOffset()));
        result.put(RunningStats.commitLogMaxOffset.name(), String.valueOf(DefaultMessageStore.this.getMaxPhyOffset()));

        return result;
    }

    @Override
    public long getMaxPhyOffset() {
        return this.commitLog.getMaxOffset();
    }

    @Override
    public long getMinPhyOffset() {
        return this.commitLog.getMinOffset();
    }

    @Override
    public long getLastFileFromOffset() {
        return this.commitLog.getLastFileFromOffset();
    }

    @Override
    public boolean getLastMappedFile(long startOffset) {
        return this.commitLog.getLastMappedFile(startOffset);
    }

    @Override
    public long getEarliestMessageTime(String topic, int queueId) {
        ConsumeQueueInterface logicQueue = this.findConsumeQueue(topic, queueId);
        if (logicQueue != null) {
            return getStoreTime(logicQueue.getEarliestUnit());
        }

        return -1;
    }

    protected long getStoreTime(CqUnit result) {
        if (result != null) {
            try {
                final long phyOffset = result.getPos();
                final int size = result.getSize();
                long storeTime = this.getCommitLog().pickupStoreTimestamp(phyOffset, size);
                return storeTime;
            } catch (Exception e) {
            }
        }
        return -1;
    }

    @Override
    public long getEarliestMessageTime() {
        long minPhyOffset = this.getMinPhyOffset();
        if (this.getCommitLog() instanceof DLedgerCommitLog) {
            minPhyOffset += DLedgerEntry.BODY_OFFSET;
        }
        final int size = this.messageStoreConfig.getMaxMessageSize() * 2;
        return this.getCommitLog().pickupStoreTimestamp(minPhyOffset, size);
    }

    @Override
    public long getMessageStoreTimeStamp(String topic, int queueId, long consumeQueueOffset) {
        ConsumeQueueInterface logicQueue = this.findConsumeQueue(topic, queueId);
        if (logicQueue != null) {
            return getStoreTime(logicQueue.get(consumeQueueOffset));
        }

        return -1;
    }

    @Override
    public long getMessageTotalInQueue(String topic, int queueId) {
        ConsumeQueueInterface logicQueue = this.findConsumeQueue(topic, queueId);
        if (logicQueue != null) {
            return logicQueue.getMessageTotalInQueue();
        }

        return -1;
    }

    @Override
    public SelectMappedBufferResult getCommitLogData(final long offset) {
        if (this.shutdown) {
            LOGGER.warn("message store has shutdown, so getPhyQueueData is forbidden");
            return null;
        }

        return this.commitLog.getData(offset);
    }

    @Override
    public List<SelectMappedBufferResult> getBulkCommitLogData(final long offset, final int size) {
        if (this.shutdown) {
            LOGGER.warn("message store has shutdown, so getBulkCommitLogData is forbidden");
            return null;
        }

        return this.commitLog.getBulkData(offset, size);
    }

    @Override
    public boolean appendToCommitLog(long startOffset, byte[] data, int dataStart, int dataLength) {
        if (this.shutdown) {
            LOGGER.warn("message store has shutdown, so appendToCommitLog is forbidden");
            return false;
        }

        boolean result = this.commitLog.appendData(startOffset, data, dataStart, dataLength);
        if (result) {
            this.reputMessageService.wakeup();
        } else {
            LOGGER.error(
                "DefaultMessageStore#appendToCommitLog: failed to append data to commitLog, physical offset={}, data "
                    + "length={}", startOffset, data.length);
        }

        return result;
    }

    @Override
    public void executeDeleteFilesManually() {
        this.cleanCommitLogService.executeDeleteFilesManually();
    }

    @Override
    public QueryMessageResult queryMessage(String topic, String key, int maxNum, long begin, long end) {
        QueryMessageResult queryMessageResult = new QueryMessageResult();

        long lastQueryMsgTime = end;

        for (int i = 0; i < 3; i++) {
            QueryOffsetResult queryOffsetResult = this.indexService.queryOffset(topic, key, maxNum, begin, lastQueryMsgTime);
            if (queryOffsetResult.getPhyOffsets().isEmpty()) {
                break;
            }

            Collections.sort(queryOffsetResult.getPhyOffsets());

            queryMessageResult.setIndexLastUpdatePhyoffset(queryOffsetResult.getIndexLastUpdatePhyoffset());
            queryMessageResult.setIndexLastUpdateTimestamp(queryOffsetResult.getIndexLastUpdateTimestamp());

            for (int m = 0; m < queryOffsetResult.getPhyOffsets().size(); m++) {
                long offset = queryOffsetResult.getPhyOffsets().get(m);

                try {
                    MessageExt msg = this.lookMessageByOffset(offset);
                    if (0 == m) {
                        lastQueryMsgTime = msg.getStoreTimestamp();
                    }

<<<<<<< HEAD
                    SelectMappedBufferResult result = this.commitLog.getData(offset, false);
                    if (result != null) {
                        int size = result.getByteBuffer().getInt(0);
                        result.getByteBuffer().limit(size);
                        result.setSize(size);
                        queryMessageResult.addMessage(result);
=======
//                    String[] keyArray = msg.getKeys().split(MessageConst.KEY_SEPARATOR);
//                    if (topic.equals(msg.getTopic())) {
//                        for (String k : keyArray) {
//                            if (k.equals(key)) {
//                                match = true;
//                                break;
//                            }
//                        }
//                    }

                    if (match) {
                        SelectMappedBufferResult result = this.commitLog.getData(offset, false);
                        if (result != null) {
                            int size = result.getByteBuffer().getInt(0);
                            result.getByteBuffer().limit(size);
                            result.setSize(size);
                            queryMessageResult.addMessage(result);
                        }
                    } else {
                        LOGGER.warn("queryMessage hash duplicate, topic={}, key={}", topic, key);
>>>>>>> ef37465e
                    }
                } catch (Exception e) {
                    LOGGER.error("queryMessage exception", e);
                }
            }

            if (queryMessageResult.getBufferTotalSize() > 0) {
                break;
            }

            if (lastQueryMsgTime < begin) {
                break;
            }
        }

        return queryMessageResult;
    }

    @Override
    public void updateHaMasterAddress(String newAddr) {
        if (this.haService != null) {
            this.haService.updateHaMasterAddress(newAddr);
        }
    }

    @Override
    public void updateMasterAddress(String newAddr) {
        if (this.haService != null) {
            this.haService.updateMasterAddress(newAddr);
        }
    }

    @Override
    public void setAliveReplicaNumInGroup(int aliveReplicaNums) {
        this.aliveReplicasNum = aliveReplicaNums;
    }

    @Override
    public void wakeupHAClient() {
        if (this.haService != null) {
            this.haService.getHAClient().wakeup();
        }
    }

    @Override
    public int getAliveReplicaNumInGroup() {
        return this.aliveReplicasNum;
    }

    @Override
    public long slaveFallBehindMuch() {
        if (this.haService == null || this.messageStoreConfig.isDuplicationEnable() || this.messageStoreConfig.isEnableDLegerCommitLog()) {
            LOGGER.warn("haServer is null or duplication is enable or enableDLegerCommitLog is true");
            return -1;
        } else {
            return this.commitLog.getMaxOffset() - this.haService.getPush2SlaveMaxOffset().get();
        }

    }

    @Override
    public long now() {
        return this.systemClock.now();
    }

    @Override
    public int cleanUnusedTopic(Set<String> topics) {
        Iterator<Entry<String, ConcurrentMap<Integer, ConsumeQueueInterface>>> it = this.getConsumeQueueTable().entrySet().iterator();
        while (it.hasNext()) {
            Entry<String, ConcurrentMap<Integer, ConsumeQueueInterface>> next = it.next();
            String topic = next.getKey();

            if (!topics.contains(topic) && !TopicValidator.isSystemTopic(topic) && !MixAll.isLmq(topic)) {
                ConcurrentMap<Integer, ConsumeQueueInterface> queueTable = next.getValue();
                for (ConsumeQueueInterface cq : queueTable.values()) {
                    this.consumeQueueStore.destroy(cq);
                    LOGGER.info("cleanUnusedTopic: {} {} ConsumeQueue cleaned",
                        cq.getTopic(),
                        cq.getQueueId()
                    );

                    this.consumeQueueStore.removeTopicQueueTable(cq.getTopic(), cq.getQueueId());
                }
                it.remove();

                if (this.brokerConfig.isAutoDeleteUnusedStats()) {
                    this.brokerStatsManager.onTopicDeleted(topic);
                }

                LOGGER.info("cleanUnusedTopic: {},topic destroyed", topic);
            }
        }

        return 0;
    }

    @Override
    public void cleanExpiredConsumerQueue() {
        long minCommitLogOffset = this.commitLog.getMinOffset();

        this.consumeQueueStore.cleanExpired(minCommitLogOffset);
    }

    public Map<String, Long> getMessageIds(final String topic, final int queueId, long minOffset, long maxOffset,
        SocketAddress storeHost) {
        Map<String, Long> messageIds = new HashMap<String, Long>();
        if (this.shutdown) {
            return messageIds;
        }

        ConsumeQueueInterface consumeQueue = findConsumeQueue(topic, queueId);
        if (consumeQueue != null) {
            minOffset = Math.max(minOffset, consumeQueue.getMinOffsetInQueue());
            maxOffset = Math.min(maxOffset, consumeQueue.getMaxOffsetInQueue());

            if (maxOffset == 0) {
                return messageIds;
            }

            long nextOffset = minOffset;
            while (nextOffset < maxOffset) {
                ReferredIterator<CqUnit> bufferConsumeQueue = consumeQueue.iterateFrom(nextOffset);
                try {
                    if (bufferConsumeQueue != null && bufferConsumeQueue.hasNext()) {
                        while (bufferConsumeQueue.hasNext()) {
                            CqUnit cqUnit = bufferConsumeQueue.next();
                            long offsetPy = cqUnit.getPos();
                            InetSocketAddress inetSocketAddress = (InetSocketAddress) storeHost;
                            int msgIdLength = (inetSocketAddress.getAddress() instanceof Inet6Address) ? 16 + 4 + 8 : 4 + 4 + 8;
                            final ByteBuffer msgIdMemory = ByteBuffer.allocate(msgIdLength);
                            String msgId =
                                    MessageDecoder.createMessageId(msgIdMemory, MessageExt.socketAddress2ByteBuffer(storeHost), offsetPy);
                            messageIds.put(msgId, cqUnit.getQueueOffset());
                            nextOffset = cqUnit.getQueueOffset() + cqUnit.getBatchNum();
                            if (nextOffset >= maxOffset) {
                                return messageIds;
                            }
                        }
                    } else {
                        return messageIds;
                    }
                } finally {
                    if (bufferConsumeQueue != null) {
                        bufferConsumeQueue.release();
                    }
                }
            }
        }
        return messageIds;
    }

    @Override
    public boolean checkInDiskByConsumeOffset(final String topic, final int queueId, long consumeOffset) {

        final long maxOffsetPy = this.commitLog.getMaxOffset();

        ConsumeQueueInterface consumeQueue = findConsumeQueue(topic, queueId);
        if (consumeQueue != null) {
<<<<<<< HEAD
            SelectMappedBufferResult bufferConsumeQueue = consumeQueue.getIndexBuffer(consumeOffset);
            if (bufferConsumeQueue != null) {
                try {
                    long offsetPy = bufferConsumeQueue.getByteBuffer().getLong();
                    return checkInDiskByCommitOffset(offsetPy, maxOffsetPy);
                } finally {
=======
            CqUnit cqUnit = consumeQueue.get(consumeOffset);
>>>>>>> ef37465e

            if (cqUnit != null) {
                long offsetPy = cqUnit.getPos();
                return checkInDiskByCommitOffset(offsetPy, maxOffsetPy);
            } else {
                return false;
            }
        }
        return false;
    }

    @Override
    public long dispatchBehindBytes() {
        return this.reputMessageService.behind();
    }

    @Override
    public long flush() {
        return this.commitLog.flush();
    }

    @Override
    public long getFlushedWhere() {
        return this.commitLog.getFlushedWhere();
    }

    @Override
    public boolean resetWriteOffset(long phyOffset) {
        //copy a new map
        ConcurrentHashMap<String, Long> newMap = new ConcurrentHashMap<>(consumeQueueStore.getTopicQueueTable());
        SelectMappedBufferResult lastBuffer = null;
        long startReadOffset = phyOffset == -1 ? 0 : phyOffset;
        while ((lastBuffer = selectOneMessageByOffset(startReadOffset)) != null) {
            try {
                if (lastBuffer.getStartOffset() > startReadOffset) {
                    startReadOffset = lastBuffer.getStartOffset();
                    continue;
                }

                ByteBuffer bb = lastBuffer.getByteBuffer();
                int magicCode = bb.getInt(bb.position() + 4);
                if (magicCode == CommitLog.BLANK_MAGIC_CODE) {
                    startReadOffset += bb.getInt(bb.position());
                    continue;
                } else if (magicCode != MessageDecoder.MESSAGE_MAGIC_CODE) {
                    throw new RuntimeException("Unknown magicCode: " + magicCode);
                }

                lastBuffer.getByteBuffer().mark();

                DispatchRequest dispatchRequest = checkMessageAndReturnSize(lastBuffer.getByteBuffer(), true, messageStoreConfig.isDuplicationEnable(), true);
                if (!dispatchRequest.isSuccess())
                    break;

                lastBuffer.getByteBuffer().reset();

                MessageExt msg = MessageDecoder.decode(lastBuffer.getByteBuffer(), true, false, false, false, true);
                if (msg == null) {
                    break;
                }
                String key = msg.getTopic() + "-" + msg.getQueueId();
                Long cur = newMap.get(key);
                if (cur != null && cur > msg.getQueueOffset()) {
                    newMap.put(key, msg.getQueueOffset());
                }
                startReadOffset += msg.getStoreSize();
            } catch (Throwable e) {
                LOGGER.error("resetWriteOffset error.", e);
            } finally {
                if (lastBuffer != null)
                    lastBuffer.release();
            }
        }
        if (this.commitLog.resetOffset(phyOffset)) {
            this.consumeQueueStore.setTopicQueueTable(newMap);
            return true;
        } else {
            return false;
        }
    }

    @Override
    public long getConfirmOffset() {
        return this.commitLog.getConfirmOffset();
    }

    @Override
    public void setConfirmOffset(long phyOffset) {
        this.commitLog.setConfirmOffset(phyOffset);
    }

    @Override
    public byte[] calcDeltaChecksum(long from, long to) {
        if (from < 0 || to <= from) {
            return new byte[0];
        }

        int size = (int) (to - from);

        if (size > this.messageStoreConfig.getMaxChecksumRange()) {
            LOGGER.error("Checksum range from {}, size {} exceeds threshold {}", from, size, this.messageStoreConfig.getMaxChecksumRange());
            return null;
        }

        List<MessageExt> msgList = new ArrayList<>();
        List<SelectMappedBufferResult> bufferResultList = this.getBulkCommitLogData(from, size);
        if (bufferResultList.isEmpty()) {
            return new byte[0];
        }

        for (SelectMappedBufferResult bufferResult : bufferResultList) {
            msgList.addAll(MessageDecoder.decodesBatch(bufferResult.getByteBuffer(), true, false, false));
            bufferResult.release();
        }

        if (msgList.isEmpty()) {
            return new byte[0];
        }

        ByteBuffer byteBuffer = ByteBuffer.allocate(size);
        for (MessageExt msg : msgList) {
            try {
                byteBuffer.put(MessageDecoder.encodeUniquely(msg, false));
            } catch (IOException ignore) {
            }
        }

        return Hashing.murmur3_128().hashBytes(byteBuffer.array()).asBytes();
    }

    @Override
    public void setPhysicalOffset(long phyOffset) {
        this.commitLog.setMappedFileQueueOffset(phyOffset);
    }

    @Override
    public boolean isMappedFilesEmpty() {
        return this.commitLog.isMappedFilesEmpty();
    }

    @Override
    public MessageExt lookMessageByOffset(long commitLogOffset, int size) {
        SelectMappedBufferResult sbr = this.commitLog.getMessage(commitLogOffset, size);
        if (null != sbr) {
            try {
                return MessageDecoder.decode(sbr.getByteBuffer(), true, false);
            } finally {
                sbr.release();
            }
        }

        return null;
    }

    @Override
    public ConsumeQueueInterface findConsumeQueue(String topic, int queueId) {
        return this.consumeQueueStore.findOrCreateConsumeQueue(topic, queueId);
    }

    private long nextOffsetCorrection(long oldOffset, long newOffset) {
        long nextOffset = oldOffset;
        if (this.getMessageStoreConfig().getBrokerRole() != BrokerRole.SLAVE ||
            this.getMessageStoreConfig().isOffsetCheckInSlave()) {
            nextOffset = newOffset;
        }
        return nextOffset;
    }

    private boolean checkInDiskByCommitOffset(long offsetPy, long maxOffsetPy) {
        long memory = (long) (StoreUtil.TOTAL_PHYSICAL_MEMORY_SIZE * (this.messageStoreConfig.getAccessMessageInMemoryMaxRatio() / 100.0));
        return (maxOffsetPy - offsetPy) > memory;
    }

    private boolean isTheBatchFull(int sizePy, int unitBatchNum, int maxMsgNums, long maxMsgSize, int bufferTotal,
        int messageTotal, boolean isInDisk) {

        if (0 == bufferTotal || 0 == messageTotal) {
            return false;
        }

        if (messageTotal + unitBatchNum > maxMsgNums) {
            return true;
        }

        if (bufferTotal + sizePy > maxMsgSize) {
            return true;
        }

        if (isInDisk) {
            if ((bufferTotal + sizePy) > this.messageStoreConfig.getMaxTransferBytesOnMessageInDisk()) {
                return true;
            }

            if (messageTotal > this.messageStoreConfig.getMaxTransferCountOnMessageInDisk() - 1) {
                return true;
            }
        } else {
            if ((bufferTotal + sizePy) > this.messageStoreConfig.getMaxTransferBytesOnMessageInMemory()) {
                return true;
            }

            if (messageTotal > this.messageStoreConfig.getMaxTransferCountOnMessageInMemory() - 1) {
                return true;
            }
        }

        return false;
    }

    private void deleteFile(final String fileName) {
        File file = new File(fileName);
        boolean result = file.delete();
        LOGGER.info(fileName + (result ? " delete OK" : " delete Failed"));
    }

    /**
     * @throws IOException
     */
    private void createTempFile() throws IOException {
        String fileName = StorePathConfigHelper.getAbortFile(this.messageStoreConfig.getStorePathRootDir());
        File file = new File(fileName);
        UtilAll.ensureDirOK(file.getParent());
        boolean result = file.createNewFile();
        LOGGER.info(fileName + (result ? " create OK" : " already exists"));
        MixAll.string2File(Long.toString(MixAll.getPID()), file.getAbsolutePath());
    }

    private void addScheduleTask() {

        this.scheduledExecutorService.scheduleAtFixedRate(new AbstractBrokerRunnable(this.getBrokerIdentity()) {
            @Override
            public void run2() {
                DefaultMessageStore.this.cleanFilesPeriodically();
            }
        }, 1000 * 60, this.messageStoreConfig.getCleanResourceInterval(), TimeUnit.MILLISECONDS);

        this.scheduledExecutorService.scheduleAtFixedRate(new AbstractBrokerRunnable(this.getBrokerIdentity()) {
            @Override
            public void run2() {
                DefaultMessageStore.this.checkSelf();
            }
        }, 1, 10, TimeUnit.MINUTES);

        this.scheduledExecutorService.scheduleAtFixedRate(new AbstractBrokerRunnable(this.getBrokerIdentity()) {
            @Override
            public void run2() {
                if (DefaultMessageStore.this.getMessageStoreConfig().isDebugLockEnable()) {
                    try {
                        if (DefaultMessageStore.this.commitLog.getBeginTimeInLock() != 0) {
                            long lockTime = System.currentTimeMillis() - DefaultMessageStore.this.commitLog.getBeginTimeInLock();
                            if (lockTime > 1000 && lockTime < 10000000) {

                                String stack = UtilAll.jstack();
                                final String fileName = System.getProperty("user.home") + File.separator + "debug/lock/stack-"
                                    + DefaultMessageStore.this.commitLog.getBeginTimeInLock() + "-" + lockTime;
                                MixAll.string2FileNotSafe(stack, fileName);
                            }
                        }
                    } catch (Exception e) {
                    }
                }
            }
        }, 1, 1, TimeUnit.SECONDS);

        this.scheduledExecutorService.scheduleAtFixedRate(new AbstractBrokerRunnable(this.getBrokerIdentity()) {
            @Override
            public void run2() {
                DefaultMessageStore.this.storeCheckpoint.flush();
            }
        }, 1, 1, TimeUnit.SECONDS);

        // this.scheduledExecutorService.scheduleAtFixedRate(new Runnable() {
        // @Override
        // public void run() {
        // DefaultMessageStore.this.cleanExpiredConsumerQueue();
        // }
        // }, 1, 1, TimeUnit.HOURS);
    }

    private void cleanFilesPeriodically() {
        this.cleanCommitLogService.run();
        this.cleanConsumeQueueService.run();
        this.correctLogicOffsetService.run();
    }

    private void checkSelf() {
        this.commitLog.checkSelf();
<<<<<<< HEAD

        for (Entry<String, ConcurrentMap<Integer, ConsumeQueue>> next : this.consumeQueueTable.entrySet()) {
            for (Entry<Integer, ConsumeQueue> cq : next.getValue().entrySet()) {
                cq.getValue().checkSelf();
            }
        }
=======
        this.consumeQueueStore.checkSelf();
>>>>>>> ef37465e
    }

    private boolean isTempFileExist() {
        String fileName = StorePathConfigHelper.getAbortFile(this.messageStoreConfig.getStorePathRootDir());
        File file = new File(fileName);
        return file.exists();
    }

    private void recover(final boolean lastExitOK) {
        long recoverCqStart = System.currentTimeMillis();
        long maxPhyOffsetOfConsumeQueue = this.recoverConsumeQueue();
        long recoverCqEnd = System.currentTimeMillis();

        if (lastExitOK) {
            this.commitLog.recoverNormally(maxPhyOffsetOfConsumeQueue);
        } else {
            this.commitLog.recoverAbnormally(maxPhyOffsetOfConsumeQueue);
        }
        long recoverClogEnd = System.currentTimeMillis();
        this.recoverTopicQueueTable();
        long recoverOffsetEnd = System.currentTimeMillis();

        LOGGER.info("Recover end total:{} recoverCq:{} recoverClog:{} recoverOffset:{}",
            recoverOffsetEnd - recoverCqStart, recoverCqEnd - recoverCqStart, recoverClogEnd - recoverCqEnd, recoverOffsetEnd - recoverClogEnd);
    }

    @Override
    public MessageStoreConfig getMessageStoreConfig() {
        return messageStoreConfig;
    }

    @Override
    public TransientStorePool getTransientStorePool() {
        return transientStorePool;
    }

    private long recoverConsumeQueue() {
        return this.consumeQueueStore.recover();
    }

    public void recoverTopicQueueTable() {
        long minPhyOffset = this.commitLog.getMinOffset();
        this.consumeQueueStore.recoverOffsetTable(minPhyOffset);
    }

    @Override
    public AllocateMappedFileService getAllocateMappedFileService() {
        return allocateMappedFileService;
    }

    @Override
    public StoreStatsService getStoreStatsService() {
        return storeStatsService;
    }

    public RunningFlags getAccessRights() {
        return runningFlags;
    }

    public ConcurrentMap<String, ConcurrentMap<Integer, ConsumeQueueInterface>> getConsumeQueueTable() {
        return consumeQueueStore.getConsumeQueueTable();
    }

    @Override
    public StoreCheckpoint getStoreCheckpoint() {
        return storeCheckpoint;
    }

    @Override
    public HAService getHaService() {
        return haService;
    }

    @Override
    public RunningFlags getRunningFlags() {
        return runningFlags;
    }

    public void doDispatch(DispatchRequest req) {
        for (CommitLogDispatcher dispatcher : this.dispatcherList) {
            dispatcher.dispatch(req);
        }
    }

    public void putMessagePositionInfo(DispatchRequest dispatchRequest) {
<<<<<<< HEAD
        ConsumeQueue cq = this.findConsumeQueue(dispatchRequest.getTopic(), dispatchRequest.getQueueId());
        cq.putMessagePositionInfoWrapper(dispatchRequest, checkMultiDispatchQueue(dispatchRequest));
    }

    private boolean checkMultiDispatchQueue(DispatchRequest dispatchRequest) {
        if (!this.messageStoreConfig.isEnableMultiDispatch()) {
            return false;
        }
        Map<String, String> prop = dispatchRequest.getPropertiesMap();
        if (prop == null || prop.isEmpty()) {
            return false;
        }
        String multiDispatchQueue = prop.get(MessageConst.PROPERTY_INNER_MULTI_DISPATCH);
        String multiQueueOffset = prop.get(MessageConst.PROPERTY_INNER_MULTI_QUEUE_OFFSET);
        if (StringUtils.isBlank(multiDispatchQueue) || StringUtils.isBlank(multiQueueOffset)) {
            return false;
        }
        return true;
=======
        this.consumeQueueStore.putMessagePositionInfoWrapper(dispatchRequest);
>>>>>>> ef37465e
    }

    @Override
    public DispatchRequest checkMessageAndReturnSize(final ByteBuffer byteBuffer, final boolean checkCRC,
        final boolean checkDupInfo, final boolean readBody) {
        return this.commitLog.checkMessageAndReturnSize(byteBuffer, checkCRC, checkDupInfo, readBody);
    }

    @Override
    public long getStateMachineVersion() {
        return 0L;
    }

    public BrokerStatsManager getBrokerStatsManager() {
        return brokerStatsManager;
    }

    public BrokerConfig getBrokerConfig() {
        return brokerConfig;
    }

    public int remainTransientStoreBufferNumbs() {
        return this.transientStorePool.availableBufferNums();
    }

    @Override
    public boolean isTransientStorePoolDeficient() {
        return remainTransientStoreBufferNumbs() == 0;
    }

    @Override
    public long remainHowManyDataToCommit() {
        return this.commitLog.remainHowManyDataToCommit();
    }

    @Override
    public long remainHowManyDataToFlush() {
        return this.commitLog.remainHowManyDataToFlush();
    }

    @Override
    public LinkedList<CommitLogDispatcher> getDispatcherList() {
        return this.dispatcherList;
    }

    @Override
    public void setMasterStoreInProcess(MessageStore masterStoreInProcess) {
        this.masterStoreInProcess = masterStoreInProcess;
    }

    @Override
    public MessageStore getMasterStoreInProcess() {
        return this.masterStoreInProcess;
    }

    @Override
    public boolean getData(long offset, int size, ByteBuffer byteBuffer) {
        return this.commitLog.getData(offset, size, byteBuffer);
    }

    @Override
    public ConsumeQueueInterface getConsumeQueue(String topic, int queueId) {
        ConcurrentMap<Integer, ConsumeQueueInterface> map = this.getConsumeQueueTable().get(topic);
        if (map == null) {
            return null;
        }
        return map.get(queueId);
    }

    @Override
    public void unlockMappedFile(final MappedFile mappedFile) {
        this.scheduledExecutorService.schedule(new Runnable() {
            @Override
            public void run() {
                mappedFile.munlock();
            }
        }, 6, TimeUnit.SECONDS);
    }

    @Override
    public PerfCounter.Ticks getPerfCounter() {
        return perfs;
    }

    @Override
    public ConsumeQueueStore getQueueStore() {
        return consumeQueueStore;
    }

    @Override
    public void onCommitLogAppend(MessageExtBrokerInner msg, AppendMessageResult result, MappedFile commitLogFile) {
        // empty
    }

    @Override
    public void onCommitLogDispatch(DispatchRequest dispatchRequest, boolean doDispatch, MappedFile commitLogFile,
        boolean isRecover, boolean isFileEnd) {
        if (doDispatch && !isFileEnd) {
            this.doDispatch(dispatchRequest);
        }
    }

    @Override
    public boolean isSyncDiskFlush() {
        return FlushDiskType.SYNC_FLUSH == this.getMessageStoreConfig().getFlushDiskType();
    }

    @Override
    public boolean isSyncMaster() {
        return BrokerRole.SYNC_MASTER == this.getMessageStoreConfig().getBrokerRole();
    }

    @Override
    public void assignOffset(MessageExtBrokerInner msg, short messageNum) {
        final int tranType = MessageSysFlag.getTransactionValue(msg.getSysFlag());

        if (tranType == MessageSysFlag.TRANSACTION_NOT_TYPE || tranType == MessageSysFlag.TRANSACTION_COMMIT_TYPE) {
            this.consumeQueueStore.assignQueueOffset(msg, messageNum);
        }
    }

    @Override
    public Optional<TopicConfig> getTopicConfig(String topic) {
        return this.consumeQueueStore.getTopicConfig(topic);
    }

    public void setTopicConfigTable(ConcurrentMap<String, TopicConfig> topicConfigTable) {
        this.consumeQueueStore.setTopicConfigTable(topicConfigTable);
    }

    public BrokerIdentity getBrokerIdentity() {
        if (messageStoreConfig.isEnableDLegerCommitLog()) {
            return new BrokerIdentity(
                brokerConfig.getBrokerClusterName(), brokerConfig.getBrokerName(),
                Integer.parseInt(messageStoreConfig.getdLegerSelfId().substring(1)), brokerConfig.isInBrokerContainer());
        } else {
            return new BrokerIdentity(
                brokerConfig.getBrokerClusterName(), brokerConfig.getBrokerName(),
                brokerConfig.getBrokerId(), brokerConfig.isInBrokerContainer());
        }
    }

    class CommitLogDispatcherBuildConsumeQueue implements CommitLogDispatcher {

        @Override
        public void dispatch(DispatchRequest request) {
            final int tranType = MessageSysFlag.getTransactionValue(request.getSysFlag());
            switch (tranType) {
                case MessageSysFlag.TRANSACTION_NOT_TYPE:
                case MessageSysFlag.TRANSACTION_COMMIT_TYPE:
                    DefaultMessageStore.this.putMessagePositionInfo(request);
                    break;
                case MessageSysFlag.TRANSACTION_PREPARED_TYPE:
                case MessageSysFlag.TRANSACTION_ROLLBACK_TYPE:
                    break;
            }
        }
    }

    class CommitLogDispatcherBuildIndex implements CommitLogDispatcher {

        @Override
        public void dispatch(DispatchRequest request) {
            if (DefaultMessageStore.this.messageStoreConfig.isMessageIndexEnable()) {
                DefaultMessageStore.this.indexService.buildIndex(request);
            }
        }
    }

    class CleanCommitLogService {

        private final static int MAX_MANUAL_DELETE_FILE_TIMES = 20;
        private final String diskSpaceWarningLevelRatio =
            System.getProperty("rocketmq.broker.diskSpaceWarningLevelRatio", "");

        private final String diskSpaceCleanForciblyRatio =
            System.getProperty("rocketmq.broker.diskSpaceCleanForciblyRatio", "");
        private long lastRedeleteTimestamp = 0;

        private volatile int manualDeleteFileSeveralTimes = 0;

        private volatile boolean cleanImmediately = false;

        private int forceCleanFailedTimes = 0;

        double getDiskSpaceWarningLevelRatio() {
            double finalDiskSpaceWarningLevelRatio;
            if ("".equals(diskSpaceWarningLevelRatio)) {
                finalDiskSpaceWarningLevelRatio = DefaultMessageStore.this.getMessageStoreConfig().getDiskSpaceWarningLevelRatio() / 100.0;
            } else {
                finalDiskSpaceWarningLevelRatio = Double.parseDouble(diskSpaceWarningLevelRatio);
            }

            if (finalDiskSpaceWarningLevelRatio > 0.90) {
                finalDiskSpaceWarningLevelRatio = 0.90;
            }
            if (finalDiskSpaceWarningLevelRatio < 0.35) {
                finalDiskSpaceWarningLevelRatio = 0.35;
            }

            return finalDiskSpaceWarningLevelRatio;
        }

        double getDiskSpaceCleanForciblyRatio() {
            double finalDiskSpaceCleanForciblyRatio;
            if ("".equals(diskSpaceCleanForciblyRatio)) {
                finalDiskSpaceCleanForciblyRatio = DefaultMessageStore.this.getMessageStoreConfig().getDiskSpaceCleanForciblyRatio() / 100.0;
            } else {
                finalDiskSpaceCleanForciblyRatio = Double.parseDouble(diskSpaceCleanForciblyRatio);
            }

            if (finalDiskSpaceCleanForciblyRatio > 0.85) {
                finalDiskSpaceCleanForciblyRatio = 0.85;
            }
            if (finalDiskSpaceCleanForciblyRatio < 0.30) {
                finalDiskSpaceCleanForciblyRatio = 0.30;
            }

            return finalDiskSpaceCleanForciblyRatio;
        }

        public void executeDeleteFilesManually() {
            this.manualDeleteFileSeveralTimes = MAX_MANUAL_DELETE_FILE_TIMES;
            DefaultMessageStore.LOGGER.info("executeDeleteFilesManually was invoked");
        }

        public void run() {
            try {
                this.deleteExpiredFiles();
                this.reDeleteHangedFile();
            } catch (Throwable e) {
                DefaultMessageStore.LOGGER.warn(this.getServiceName() + " service has exception. ", e);
            }
        }

        private void deleteExpiredFiles() {
            int deleteCount = 0;
            long fileReservedTime = DefaultMessageStore.this.getMessageStoreConfig().getFileReservedTime();
            int deletePhysicFilesInterval = DefaultMessageStore.this.getMessageStoreConfig().getDeleteCommitLogFilesInterval();
            int destroyMappedFileIntervalForcibly = DefaultMessageStore.this.getMessageStoreConfig().getDestroyMapedFileIntervalForcibly();
            int deleteFileBatchMax = DefaultMessageStore.this.getMessageStoreConfig().getDeleteFileBatchMax();

            boolean isTimeUp = this.isTimeToDelete();
            boolean isUsageExceedsThreshold = this.isSpaceToDelete();
            boolean isManualDelete = this.manualDeleteFileSeveralTimes > 0;

            if (isTimeUp || isUsageExceedsThreshold || isManualDelete) {

                if (isManualDelete) {
                    this.manualDeleteFileSeveralTimes--;
                }

                boolean cleanAtOnce = DefaultMessageStore.this.getMessageStoreConfig().isCleanFileForciblyEnable() && this.cleanImmediately;

                LOGGER.info("begin to delete before {} hours file. isTimeUp: {} isUsageExceedsThreshold: {} manualDeleteFileSeveralTimes: {} cleanAtOnce: {} deleteFileBatchMax: {}",
                    fileReservedTime,
                    isTimeUp,
                    isUsageExceedsThreshold,
                    manualDeleteFileSeveralTimes,
                    cleanAtOnce,
                    deleteFileBatchMax);

                fileReservedTime *= 60 * 60 * 1000;

                deleteCount = DefaultMessageStore.this.commitLog.deleteExpiredFile(fileReservedTime, deletePhysicFilesInterval,
                    destroyMappedFileIntervalForcibly, cleanAtOnce, deleteFileBatchMax);
                if (deleteCount > 0) {
                } else if (isUsageExceedsThreshold) {
                    LOGGER.warn("disk space will be full soon, but delete file failed.");
                }
            }
        }

        private void reDeleteHangedFile() {
            int interval = DefaultMessageStore.this.getMessageStoreConfig().getRedeleteHangedFileInterval();
            long currentTimestamp = System.currentTimeMillis();
            if ((currentTimestamp - this.lastRedeleteTimestamp) > interval) {
                this.lastRedeleteTimestamp = currentTimestamp;
                int destroyMappedFileIntervalForcibly =
                    DefaultMessageStore.this.getMessageStoreConfig().getDestroyMapedFileIntervalForcibly();
                if (DefaultMessageStore.this.commitLog.retryDeleteFirstFile(destroyMappedFileIntervalForcibly)) {
                }
            }
        }

        public String getServiceName() {
            return DefaultMessageStore.this.brokerConfig.getLoggerIdentifier() + CleanCommitLogService.class.getSimpleName();
        }

        private boolean isTimeToDelete() {
            String when = DefaultMessageStore.this.getMessageStoreConfig().getDeleteWhen();
            if (UtilAll.isItTimeToDo(when)) {
                DefaultMessageStore.LOGGER.info("it's time to reclaim disk space, " + when);
                return true;
            }

            return false;
        }

        private boolean isSpaceToDelete() {
            cleanImmediately = false;

            String commitLogStorePath = DefaultMessageStore.this.getMessageStoreConfig().getStorePathCommitLog();
            String[] storePaths = commitLogStorePath.trim().split(MixAll.MULTI_PATH_SPLITTER);
            Set<String> fullStorePath = new HashSet<>();
            double minPhysicRatio = 100;
            String minStorePath = null;
            for (String storePathPhysic : storePaths) {
                double physicRatio = UtilAll.getDiskPartitionSpaceUsedPercent(storePathPhysic);
                if (minPhysicRatio > physicRatio) {
                    minPhysicRatio = physicRatio;
                    minStorePath = storePathPhysic;
                }
                if (physicRatio > getDiskSpaceCleanForciblyRatio()) {
                    fullStorePath.add(storePathPhysic);
                }
            }
            DefaultMessageStore.this.commitLog.setFullStorePaths(fullStorePath);
            if (minPhysicRatio > getDiskSpaceWarningLevelRatio()) {
                boolean diskFull = DefaultMessageStore.this.runningFlags.getAndMakeDiskFull();
                if (diskFull) {
                    DefaultMessageStore.LOGGER.error("physic disk maybe full soon " + minPhysicRatio +
                        ", so mark disk full, storePathPhysic=" + minStorePath);
                }

                cleanImmediately = true;
                return true;
            } else if (minPhysicRatio > getDiskSpaceCleanForciblyRatio()) {
                cleanImmediately = true;
                return true;
            } else {
                boolean diskOK = DefaultMessageStore.this.runningFlags.getAndMakeDiskOK();
                if (!diskOK) {
                    DefaultMessageStore.LOGGER.info("physic disk space OK " + minPhysicRatio +
                        ", so mark disk ok, storePathPhysic=" + minStorePath);
                }
            }

            String storePathLogics = StorePathConfigHelper
                .getStorePathConsumeQueue(DefaultMessageStore.this.getMessageStoreConfig().getStorePathRootDir());
            double logicsRatio = UtilAll.getDiskPartitionSpaceUsedPercent(storePathLogics);
            if (logicsRatio > getDiskSpaceWarningLevelRatio()) {
                boolean diskOK = DefaultMessageStore.this.runningFlags.getAndMakeDiskFull();
                if (diskOK) {
                    DefaultMessageStore.LOGGER.error("logics disk maybe full soon " + logicsRatio + ", so mark disk full");
                }

                cleanImmediately = true;
                return true;
            } else if (logicsRatio > getDiskSpaceCleanForciblyRatio()) {
                cleanImmediately = true;
                return true;
            } else {
                boolean diskOK = DefaultMessageStore.this.runningFlags.getAndMakeDiskOK();
                if (!diskOK) {
                    DefaultMessageStore.LOGGER.info("logics disk space OK " + logicsRatio + ", so mark disk ok");
                }
            }

            double ratio = DefaultMessageStore.this.getMessageStoreConfig().getDiskMaxUsedSpaceRatio() / 100.0;
            int replicasPerPartition = DefaultMessageStore.this.getMessageStoreConfig().getReplicasPerDiskPartition();
            // Only one commitLog in node
            if (replicasPerPartition <= 1) {
                if (minPhysicRatio < 0 || minPhysicRatio > ratio) {
                    DefaultMessageStore.LOGGER.info("commitLog disk maybe full soon, so reclaim space, " + minPhysicRatio);
                    return true;
                }

                if (logicsRatio < 0 || logicsRatio > ratio) {
                    DefaultMessageStore.LOGGER.info("consumeQueue disk maybe full soon, so reclaim space, " + logicsRatio);
                    return true;
                }
                return false;
            } else {
                long majorFileSize = DefaultMessageStore.this.getMajorFileSize();
                long partitionLogicalSize = UtilAll.getDiskPartitionTotalSpace(minStorePath) / replicasPerPartition;
                double logicalRatio = 1.0 * majorFileSize / partitionLogicalSize;

                if (logicalRatio > DefaultMessageStore.this.getMessageStoreConfig().getLogicalDiskSpaceCleanForciblyThreshold()) {
                    // if logical ratio exceeds 0.80, then clean immediately
                    DefaultMessageStore.LOGGER.info("Logical disk usage {} exceeds logical disk space clean forcibly threshold {}, forcibly: {}",
                        logicalRatio, minPhysicRatio, cleanImmediately);
                    cleanImmediately = true;
                    return true;
                }

                boolean isUsageExceedsThreshold = logicalRatio > ratio;
                if (isUsageExceedsThreshold) {
                    DefaultMessageStore.LOGGER.info("Logical disk usage {} exceeds clean threshold {}, forcibly: {}",
                        logicalRatio, ratio, cleanImmediately);
                }
                return isUsageExceedsThreshold;
            }
        }

        public int getManualDeleteFileSeveralTimes() {
            return manualDeleteFileSeveralTimes;
        }

        public void setManualDeleteFileSeveralTimes(int manualDeleteFileSeveralTimes) {
            this.manualDeleteFileSeveralTimes = manualDeleteFileSeveralTimes;
        }

        public double calcStorePathPhysicRatio() {
            Set<String> fullStorePath = new HashSet<>();
            String storePath = getStorePathPhysic();
            String[] paths = storePath.trim().split(MixAll.MULTI_PATH_SPLITTER);
            double minPhysicRatio = 100;
            for (String path : paths) {
                double physicRatio = UtilAll.isPathExists(path) ?
                    UtilAll.getDiskPartitionSpaceUsedPercent(path) : -1;
                minPhysicRatio = Math.min(minPhysicRatio, physicRatio);
                if (physicRatio > getDiskSpaceCleanForciblyRatio()) {
                    fullStorePath.add(path);
                }
            }
            DefaultMessageStore.this.commitLog.setFullStorePaths(fullStorePath);
            return minPhysicRatio;

        }

        public boolean isSpaceFull() {
            double physicRatio = calcStorePathPhysicRatio();
            double ratio = DefaultMessageStore.this.getMessageStoreConfig().getDiskMaxUsedSpaceRatio() / 100.0;
            if (physicRatio > ratio) {
                DefaultMessageStore.LOGGER.info("physic disk of commitLog used: " + physicRatio);
            }
            if (physicRatio > this.getDiskSpaceWarningLevelRatio()) {
                boolean diskok = DefaultMessageStore.this.runningFlags.getAndMakeDiskFull();
                if (diskok) {
                    DefaultMessageStore.LOGGER.error("physic disk of commitLog maybe full soon, used " + physicRatio + ", so mark disk full");
                }

                return true;
            } else {
                boolean diskok = DefaultMessageStore.this.runningFlags.getAndMakeDiskOK();

                if (!diskok) {
                    DefaultMessageStore.LOGGER.info("physic disk space of commitLog OK " + physicRatio + ", so mark disk ok");
                }

                return false;
            }
        }
    }

    class CleanConsumeQueueService {
        private long lastPhysicalMinOffset = 0;

        public void run() {
            try {
                this.deleteExpiredFiles();
            } catch (Throwable e) {
                DefaultMessageStore.LOGGER.warn(this.getServiceName() + " service has exception. ", e);
            }
        }

        private void deleteExpiredFiles() {
            int deleteLogicsFilesInterval = DefaultMessageStore.this.getMessageStoreConfig().getDeleteConsumeQueueFilesInterval();

            long minOffset = DefaultMessageStore.this.commitLog.getMinOffset();
            if (minOffset > this.lastPhysicalMinOffset) {
                this.lastPhysicalMinOffset = minOffset;

                ConcurrentMap<String, ConcurrentMap<Integer, ConsumeQueueInterface>> tables = DefaultMessageStore.this.getConsumeQueueTable();

                for (ConcurrentMap<Integer, ConsumeQueueInterface> maps : tables.values()) {
                    for (ConsumeQueueInterface logic : maps.values()) {
                        int deleteCount = DefaultMessageStore.this.consumeQueueStore.deleteExpiredFile(logic, minOffset);
                        if (deleteCount > 0 && deleteLogicsFilesInterval > 0) {
                            try {
                                Thread.sleep(deleteLogicsFilesInterval);
                            } catch (InterruptedException ignored) {
                            }
                        }
                    }
                }

                DefaultMessageStore.this.indexService.deleteExpiredFile(minOffset);
            }
        }

        public String getServiceName() {
            return DefaultMessageStore.this.brokerConfig.getLoggerIdentifier() + CleanConsumeQueueService.class.getSimpleName();
        }
    }

    class CorrectLogicOffsetService {
        private long lastForceCorrectTime = -1L;

        public void run() {
            try {
                this.correctLogicMinOffset();
            } catch (Throwable e) {
                LOGGER.warn(this.getServiceName() + " service has exception. ", e);
            }
        }

        private boolean needCorrect(ConsumeQueueInterface logic, long minPhyOffset, long lastForeCorrectTimeCurRun) {
            if (logic == null) {
                return false;
            }
            // If first exist and not available, it means first file may destroy failed, delete it.
            if (DefaultMessageStore.this.consumeQueueStore.isFirstFileExist(logic) && !DefaultMessageStore.this.consumeQueueStore.isFirstFileAvailable(logic)) {
                LOGGER.error("CorrectLogicOffsetService.needCorrect. first file not available, trigger correct." +
                        " topic:{}, queue:{}, maxPhyOffset in queue:{}, minPhyOffset " +
                        "in commit log:{}, minOffset in queue:{}, maxOffset in queue:{}, cqType:{}"
                    , logic.getTopic(), logic.getQueueId(), logic.getMaxPhysicOffset()
                    , minPhyOffset, logic.getMinOffsetInQueue(), logic.getMaxOffsetInQueue(), logic.getCQType());
                return true;
            }

            // logic.getMaxPhysicOffset() or minPhyOffset = -1
            // means there is no message in current queue, so no need to correct.
            if (logic.getMaxPhysicOffset() == -1 || minPhyOffset == -1) {
                return false;
            }

            if (logic.getMaxPhysicOffset() < minPhyOffset) {
                if (logic.getMinOffsetInQueue() < logic.getMaxOffsetInQueue()) {
                    LOGGER.error("CorrectLogicOffsetService.needCorrect. logic max phy offset: {} is less than min phy offset: {}, " +
                            "but min offset: {} is less than max offset: {}. topic:{}, queue:{}, cqType:{}."
                        , logic.getMaxPhysicOffset(), minPhyOffset, logic.getMinOffsetInQueue()
                        , logic.getMaxOffsetInQueue(), logic.getTopic(), logic.getQueueId(), logic.getCQType());
                    return true;
                } else if (logic.getMinOffsetInQueue() == logic.getMaxOffsetInQueue()) {
                    return false;
                } else {
                    LOGGER.error("CorrectLogicOffsetService.needCorrect. It should not happen, logic max phy offset: {} is less than min phy offset: {}," +
                            " but min offset: {} is larger than max offset: {}. topic:{}, queue:{}, cqType:{}"
                        , logic.getMaxPhysicOffset(), minPhyOffset, logic.getMinOffsetInQueue()
                        , logic.getMaxOffsetInQueue(), logic.getTopic(), logic.getQueueId(), logic.getCQType());
                    return false;
                }
            }
            //the logic.getMaxPhysicOffset() >= minPhyOffset
            int forceCorrectInterval = DefaultMessageStore.this.getMessageStoreConfig().getCorrectLogicMinOffsetForceInterval();
            if ((System.currentTimeMillis() - lastForeCorrectTimeCurRun) > forceCorrectInterval) {
                lastForceCorrectTime = System.currentTimeMillis();
                CqUnit cqUnit = logic.getEarliestUnit();
                if (cqUnit == null) {
                    if (logic.getMinOffsetInQueue() == logic.getMaxOffsetInQueue()) {
                        return false;
                    } else {
                        LOGGER.error("CorrectLogicOffsetService.needCorrect. cqUnit is null, logic max phy offset: {} is greater than min phy offset: {}, " +
                                "but min offset: {} is not equal to max offset: {}. topic:{}, queue:{}, cqType:{}."
                            , logic.getMaxPhysicOffset(), minPhyOffset, logic.getMinOffsetInQueue()
                            , logic.getMaxOffsetInQueue(), logic.getTopic(), logic.getQueueId(), logic.getCQType());
                        return true;
                    }
                }

                if (cqUnit.getPos() < minPhyOffset) {
                    LOGGER.error("CorrectLogicOffsetService.needCorrect. logic max phy offset: {} is greater than min phy offset: {}, " +
                            "but minPhyPos in cq is: {}. min offset in queue: {}, max offset in queue: {}, topic:{}, queue:{}, cqType:{}."
                        , logic.getMaxPhysicOffset(), minPhyOffset, cqUnit.getPos(), logic.getMinOffsetInQueue()
                        , logic.getMaxOffsetInQueue(), logic.getTopic(), logic.getQueueId(), logic.getCQType());
                    return true;
                }

                if (cqUnit.getPos() >= minPhyOffset) {

                    // Normal case, do not need correct.
                    return false;
                }
            }

            return false;
        }

        private void correctLogicMinOffset() {

            long lastForeCorrectTimeCurRun = lastForceCorrectTime;
            long minPhyOffset = getMinPhyOffset();
            ConcurrentMap<String, ConcurrentMap<Integer, ConsumeQueueInterface>> tables = DefaultMessageStore.this.getConsumeQueueTable();
            for (ConcurrentMap<Integer, ConsumeQueueInterface> maps : tables.values()) {
                for (ConsumeQueueInterface logic : maps.values()) {
                    if (Objects.equals(CQType.SimpleCQ, logic.getCQType())) {
                        // cq is not supported for now.
                        continue;
                    }
                    if (needCorrect(logic, minPhyOffset, lastForeCorrectTimeCurRun)) {
                        doCorrect(logic, minPhyOffset);
                    }
                }
            }
        }

        private void doCorrect(ConsumeQueueInterface logic, long minPhyOffset) {
            DefaultMessageStore.this.consumeQueueStore.deleteExpiredFile(logic, minPhyOffset);
            int sleepIntervalWhenCorrectMinOffset = DefaultMessageStore.this.getMessageStoreConfig().getCorrectLogicMinOffsetSleepInterval();
            if (sleepIntervalWhenCorrectMinOffset > 0) {
                try {
                    Thread.sleep(sleepIntervalWhenCorrectMinOffset);
                } catch (InterruptedException ignored) {
                }
            }
        }

        public String getServiceName() {
            if (brokerConfig.isInBrokerContainer()) {
                return brokerConfig.getLoggerIdentifier() + CorrectLogicOffsetService.class.getSimpleName();
            }
            return CorrectLogicOffsetService.class.getSimpleName();
        }
    }

    class FlushConsumeQueueService extends ServiceThread {
        private static final int RETRY_TIMES_OVER = 3;
        private long lastFlushTimestamp = 0;

        private void doFlush(int retryTimes) {
            int flushConsumeQueueLeastPages = DefaultMessageStore.this.getMessageStoreConfig().getFlushConsumeQueueLeastPages();

            if (retryTimes == RETRY_TIMES_OVER) {
                flushConsumeQueueLeastPages = 0;
            }

            long logicsMsgTimestamp = 0;

            int flushConsumeQueueThoroughInterval = DefaultMessageStore.this.getMessageStoreConfig().getFlushConsumeQueueThoroughInterval();
            long currentTimeMillis = System.currentTimeMillis();
            if (currentTimeMillis >= (this.lastFlushTimestamp + flushConsumeQueueThoroughInterval)) {
                this.lastFlushTimestamp = currentTimeMillis;
                flushConsumeQueueLeastPages = 0;
                logicsMsgTimestamp = DefaultMessageStore.this.getStoreCheckpoint().getLogicsMsgTimestamp();
            }

            ConcurrentMap<String, ConcurrentMap<Integer, ConsumeQueueInterface>> tables = DefaultMessageStore.this.getConsumeQueueTable();

            for (ConcurrentMap<Integer, ConsumeQueueInterface> maps : tables.values()) {
                for (ConsumeQueueInterface cq : maps.values()) {
                    boolean result = false;
                    for (int i = 0; i < retryTimes && !result; i++) {
                        result = DefaultMessageStore.this.consumeQueueStore.flush(cq, flushConsumeQueueLeastPages);
                    }
                }
            }

            if (0 == flushConsumeQueueLeastPages) {
                if (logicsMsgTimestamp > 0) {
                    DefaultMessageStore.this.getStoreCheckpoint().setLogicsMsgTimestamp(logicsMsgTimestamp);
                }
                DefaultMessageStore.this.getStoreCheckpoint().flush();
            }
        }

        @Override
        public void run() {
            DefaultMessageStore.LOGGER.info(this.getServiceName() + " service started");

            while (!this.isStopped()) {
                try {
                    int interval = DefaultMessageStore.this.getMessageStoreConfig().getFlushIntervalConsumeQueue();
                    this.waitForRunning(interval);
                    this.doFlush(1);
                } catch (Exception e) {
                    DefaultMessageStore.LOGGER.warn(this.getServiceName() + " service has exception. ", e);
                }
            }

            this.doFlush(RETRY_TIMES_OVER);

            DefaultMessageStore.LOGGER.info(this.getServiceName() + " service end");
        }

        @Override
        public String getServiceName() {
            if (DefaultMessageStore.this.brokerConfig.isInBrokerContainer()) {
                return DefaultMessageStore.this.getBrokerIdentity().getLoggerIdentifier() + FlushConsumeQueueService.class.getSimpleName();
            }
            return FlushConsumeQueueService.class.getSimpleName();
        }

        @Override
        public long getJoinTime() {
            return 1000 * 60;
        }
    }

    class ReputMessageService extends ServiceThread {

        private volatile long reputFromOffset = 0;

        public long getReputFromOffset() {
            return reputFromOffset;
        }

        public void setReputFromOffset(long reputFromOffset) {
            this.reputFromOffset = reputFromOffset;
        }

        @Override
        public void shutdown() {
            for (int i = 0; i < 50 && this.isCommitLogAvailable(); i++) {
                try {
                    Thread.sleep(100);
                } catch (InterruptedException ignored) {
                }
            }

            if (this.isCommitLogAvailable()) {
                LOGGER.warn("shutdown ReputMessageService, but CommitLog have not finish to be dispatched, CommitLog max" +
                        " offset={}, reputFromOffset={}", DefaultMessageStore.this.commitLog.getMaxOffset(),
                    this.reputFromOffset);
            }

            super.shutdown();
        }

        public long behind() {
            return DefaultMessageStore.this.commitLog.getConfirmOffset() - this.reputFromOffset;
        }

        private boolean isCommitLogAvailable() {
            if (DefaultMessageStore.this.getMessageStoreConfig().isDuplicationEnable()) {
                return this.reputFromOffset <= DefaultMessageStore.this.commitLog.getConfirmOffset();
            }
            return this.reputFromOffset < DefaultMessageStore.this.commitLog.getMaxOffset();
        }

        private void doReput() {
            if (this.reputFromOffset < DefaultMessageStore.this.commitLog.getMinOffset()) {
                LOGGER.warn("The reputFromOffset={} is smaller than minPyOffset={}, this usually indicate that the dispatch behind too much and the commitlog has expired.",
                    this.reputFromOffset, DefaultMessageStore.this.commitLog.getMinOffset());
                this.reputFromOffset = DefaultMessageStore.this.commitLog.getMinOffset();
            }
            for (boolean doNext = true; this.isCommitLogAvailable() && doNext; ) {

                if (DefaultMessageStore.this.getMessageStoreConfig().isDuplicationEnable()
                    && this.reputFromOffset >= DefaultMessageStore.this.getConfirmOffset()) {
                    break;
                }

                SelectMappedBufferResult result = DefaultMessageStore.this.commitLog.getData(reputFromOffset);
                if (result != null) {
                    try {
                        this.reputFromOffset = result.getStartOffset();

                        for (int readSize = 0; readSize < result.getSize() && reputFromOffset <= DefaultMessageStore.this.getConfirmOffset() && doNext; ) {
                            DispatchRequest dispatchRequest =
                                DefaultMessageStore.this.commitLog.checkMessageAndReturnSize(result.getByteBuffer(), false, false, false);
                            int size = dispatchRequest.getBufferSize() == -1 ? dispatchRequest.getMsgSize() : dispatchRequest.getBufferSize();

                            if (dispatchRequest.isSuccess()) {
                                if (size > 0) {
                                    DefaultMessageStore.this.doDispatch(dispatchRequest);

                                    if (DefaultMessageStore.this.brokerConfig.isLongPollingEnable()
                                        && DefaultMessageStore.this.messageArrivingListener != null) {
                                        DefaultMessageStore.this.messageArrivingListener.arriving(dispatchRequest.getTopic(),
                                            dispatchRequest.getQueueId(), dispatchRequest.getConsumeQueueOffset() + 1,
                                            dispatchRequest.getTagsCode(), dispatchRequest.getStoreTimestamp(),
                                            dispatchRequest.getBitMap(), dispatchRequest.getPropertiesMap());
                                        notifyMessageArrive4MultiQueue(dispatchRequest);
                                    }

                                    this.reputFromOffset += size;
                                    readSize += size;
                                    if (!DefaultMessageStore.this.getMessageStoreConfig().isDuplicationEnable() &&
                                        DefaultMessageStore.this.getMessageStoreConfig().getBrokerRole() == BrokerRole.SLAVE) {
                                        DefaultMessageStore.this.storeStatsService
                                            .getSinglePutMessageTopicTimesTotal(dispatchRequest.getTopic()).add(1);
                                        DefaultMessageStore.this.storeStatsService
                                            .getSinglePutMessageTopicSizeTotal(dispatchRequest.getTopic())
                                            .add(dispatchRequest.getMsgSize());
                                    }
                                } else if (size == 0) {
                                    this.reputFromOffset = DefaultMessageStore.this.commitLog.rollNextFile(this.reputFromOffset);
                                    readSize = result.getSize();
                                }
                            } else if (!dispatchRequest.isSuccess()) {

                                if (size > 0) {
                                    LOGGER.error("[BUG]read total count not equals msg total size. reputFromOffset={}", reputFromOffset);
                                    this.reputFromOffset += size;
                                } else {
                                    doNext = false;
                                    // If user open the dledger pattern or the broker is master node,
                                    // it will not ignore the exception and fix the reputFromOffset variable
                                    if (DefaultMessageStore.this.getMessageStoreConfig().isEnableDLegerCommitLog() ||
                                        DefaultMessageStore.this.brokerConfig.getBrokerId() == MixAll.MASTER_ID) {
                                        LOGGER.error("[BUG]dispatch message to consume queue error, COMMITLOG OFFSET: {}",
                                            this.reputFromOffset);
                                        this.reputFromOffset += result.getSize() - readSize;
                                    }
                                }
                            }
                        }
                    } finally {
                        result.release();
                    }
                } else {
                    doNext = false;
                }
            }
        }

        private void notifyMessageArrive4MultiQueue(DispatchRequest dispatchRequest) {
            Map<String, String> prop = dispatchRequest.getPropertiesMap();
            if (prop == null) {
                return;
            }
            String multiDispatchQueue = prop.get(MessageConst.PROPERTY_INNER_MULTI_DISPATCH);
            String multiQueueOffset = prop.get(MessageConst.PROPERTY_INNER_MULTI_QUEUE_OFFSET);
            if (StringUtils.isBlank(multiDispatchQueue) || StringUtils.isBlank(multiQueueOffset)) {
                return;
            }
            String[] queues = multiDispatchQueue.split(MixAll.MULTI_DISPATCH_QUEUE_SPLITTER);
            String[] queueOffsets = multiQueueOffset.split(MixAll.MULTI_DISPATCH_QUEUE_SPLITTER);
            if (queues.length != queueOffsets.length) {
                return;
            }
            for (int i = 0; i < queues.length; i++) {
                String queueName = queues[i];
                long queueOffset = Long.parseLong(queueOffsets[i]);
                int queueId = dispatchRequest.getQueueId();
                if (DefaultMessageStore.this.getMessageStoreConfig().isEnableLmq() && MixAll.isLmq(queueName)) {
                    queueId = 0;
                }
                DefaultMessageStore.this.messageArrivingListener.arriving(
                    queueName, queueId, queueOffset + 1, dispatchRequest.getTagsCode(),
                    dispatchRequest.getStoreTimestamp(), dispatchRequest.getBitMap(), dispatchRequest.getPropertiesMap());
            }
        }

        @Override
        public void run() {
            DefaultMessageStore.LOGGER.info(this.getServiceName() + " service started");

            while (!this.isStopped()) {
                try {
                    Thread.sleep(1);
                    this.doReput();
                } catch (Exception e) {
                    DefaultMessageStore.LOGGER.warn(this.getServiceName() + " service has exception. ", e);
                }
            }

            DefaultMessageStore.LOGGER.info(this.getServiceName() + " service end");
        }

        @Override
        public String getServiceName() {
            if (DefaultMessageStore.this.getBrokerConfig().isInBrokerContainer()) {
                return DefaultMessageStore.this.getBrokerIdentity().getLoggerIdentifier() + ReputMessageService.class.getSimpleName();
            }
            return ReputMessageService.class.getSimpleName();
        }

    }

    @Override
    public HARuntimeInfo getHARuntimeInfo() {
        if (haService != null) {
            return this.haService.getRuntimeInfo(this.commitLog.getMaxOffset());
        } else {
            return null;
        }
    }

    public int getMaxDelayLevel() {
        return maxDelayLevel;
    }

    public long computeDeliverTimestamp(final int delayLevel, final long storeTimestamp) {
        Long time = this.delayLevelTable.get(delayLevel);
        if (time != null) {
            return time + storeTimestamp;
        }

        return storeTimestamp + 1000;
    }

    public List<PutMessageHook> getPutMessageHookList() {
        return putMessageHookList;
    }

    @Override public void setSendMessageBackHook(SendMessageBackHook sendMessageBackHook) {
        this.sendMessageBackHook = sendMessageBackHook;
    }

    @Override public SendMessageBackHook getSendMessageBackHook() {
        return sendMessageBackHook;
    }

    @Override public boolean isShutdown() {
        return shutdown;
    }
}<|MERGE_RESOLUTION|>--- conflicted
+++ resolved
@@ -16,11 +16,8 @@
  */
 package org.apache.rocketmq.store;
 
-<<<<<<< HEAD
+import com.google.common.hash.Hashing;
 import io.openmessaging.storage.dledger.entry.DLedgerEntry;
-=======
-import com.google.common.hash.Hashing;
->>>>>>> ef37465e
 import java.io.File;
 import java.io.IOException;
 import java.io.RandomAccessFile;
@@ -386,7 +383,7 @@
             LOGGER.warn("[TooSmallCqOffset] maxPhysicalPosInLogicQueue={} clMinOffset={}", maxPhysicalPosInLogicQueue, this.commitLog.getMinOffset());
         }
         LOGGER.info("[SetReputOffset] maxPhysicalPosInLogicQueue={} clMinOffset={} clMaxOffset={} clConfirmedOffset={}",
-                maxPhysicalPosInLogicQueue, this.commitLog.getMinOffset(), this.commitLog.getMaxOffset(), this.commitLog.getConfirmOffset());
+            maxPhysicalPosInLogicQueue, this.commitLog.getMinOffset(), this.commitLog.getMaxOffset(), this.commitLog.getConfirmOffset());
         this.reputMessageService.setReputFromOffset(maxPhysicalPosInLogicQueue);
 
         /**
@@ -494,7 +491,7 @@
         }
 
         if (msg.getProperties().containsKey(MessageConst.PROPERTY_INNER_NUM)
-                && !MessageSysFlag.check(msg.getSysFlag(), MessageSysFlag.INNER_BATCH_FLAG)) {
+            && !MessageSysFlag.check(msg.getSysFlag(), MessageSysFlag.INNER_BATCH_FLAG)) {
             LOGGER.warn("[BUG]The message had property {} but is not an inner batch", MessageConst.PROPERTY_INNER_NUM);
             return CompletableFuture.completedFuture(new PutMessageResult(PutMessageStatus.MESSAGE_ILLEGAL, null));
         }
@@ -539,17 +536,10 @@
         long beginTime = this.getSystemClock().now();
         CompletableFuture<PutMessageResult> putResultFuture = this.commitLog.asyncPutMessages(messageExtBatch);
 
-<<<<<<< HEAD
-        resultFuture.thenAccept(result -> {
-            long elapsedTime = this.getSystemClock().now() - beginTime;
-            if (elapsedTime > 500) {
-                log.warn("not in lock elapsed time(ms)={}, bodyLength={}", elapsedTime, messageExtBatch.getBody().length);
-=======
         putResultFuture.thenAccept(result -> {
             long eclipseTime = this.getSystemClock().now() - beginTime;
             if (eclipseTime > 500) {
                 LOGGER.warn("not in lock eclipse time(ms)={}, bodyLength={}", eclipseTime, messageExtBatch.getBody().length);
->>>>>>> ef37465e
             }
             this.storeStatsService.setPutMessageEntireTimeMax(eclipseTime);
 
@@ -574,15 +564,15 @@
     private PutMessageResult waitForPutResult(CompletableFuture<PutMessageResult> putMessageResultFuture) {
         try {
             int putMessageTimeout =
-                    Math.max(this.messageStoreConfig.getSyncFlushTimeout(),
-                            this.messageStoreConfig.getSlaveTimeout()) + 5000;
+                Math.max(this.messageStoreConfig.getSyncFlushTimeout(),
+                    this.messageStoreConfig.getSlaveTimeout()) + 5000;
             return putMessageResultFuture.get(putMessageTimeout, TimeUnit.MILLISECONDS);
         } catch (ExecutionException | InterruptedException e) {
             return new PutMessageResult(PutMessageStatus.UNKNOWN_ERROR, null);
         } catch (TimeoutException e) {
             LOGGER.error("usually it will never timeout, putMessageTimeout is much bigger than slaveTimeout and "
-                    + "flushTimeout so the result can be got anyway, but in some situations timeout will happen like full gc "
-                    + "process hangs or other unexpected situations.");
+                + "flushTimeout so the result can be got anyway, but in some situations timeout will happen like full gc "
+                + "process hangs or other unexpected situations.");
             return new PutMessageResult(PutMessageStatus.UNKNOWN_ERROR, null);
         }
     }
@@ -1154,35 +1144,12 @@
                         lastQueryMsgTime = msg.getStoreTimestamp();
                     }
 
-<<<<<<< HEAD
                     SelectMappedBufferResult result = this.commitLog.getData(offset, false);
                     if (result != null) {
                         int size = result.getByteBuffer().getInt(0);
                         result.getByteBuffer().limit(size);
                         result.setSize(size);
                         queryMessageResult.addMessage(result);
-=======
-//                    String[] keyArray = msg.getKeys().split(MessageConst.KEY_SEPARATOR);
-//                    if (topic.equals(msg.getTopic())) {
-//                        for (String k : keyArray) {
-//                            if (k.equals(key)) {
-//                                match = true;
-//                                break;
-//                            }
-//                        }
-//                    }
-
-                    if (match) {
-                        SelectMappedBufferResult result = this.commitLog.getData(offset, false);
-                        if (result != null) {
-                            int size = result.getByteBuffer().getInt(0);
-                            result.getByteBuffer().limit(size);
-                            result.setSize(size);
-                            queryMessageResult.addMessage(result);
-                        }
-                    } else {
-                        LOGGER.warn("queryMessage hash duplicate, topic={}, key={}", topic, key);
->>>>>>> ef37465e
                     }
                 } catch (Exception e) {
                     LOGGER.error("queryMessage exception", e);
@@ -1314,7 +1281,7 @@
                             int msgIdLength = (inetSocketAddress.getAddress() instanceof Inet6Address) ? 16 + 4 + 8 : 4 + 4 + 8;
                             final ByteBuffer msgIdMemory = ByteBuffer.allocate(msgIdLength);
                             String msgId =
-                                    MessageDecoder.createMessageId(msgIdMemory, MessageExt.socketAddress2ByteBuffer(storeHost), offsetPy);
+                                MessageDecoder.createMessageId(msgIdMemory, MessageExt.socketAddress2ByteBuffer(storeHost), offsetPy);
                             messageIds.put(msgId, cqUnit.getQueueOffset());
                             nextOffset = cqUnit.getQueueOffset() + cqUnit.getBatchNum();
                             if (nextOffset >= maxOffset) {
@@ -1341,16 +1308,7 @@
 
         ConsumeQueueInterface consumeQueue = findConsumeQueue(topic, queueId);
         if (consumeQueue != null) {
-<<<<<<< HEAD
-            SelectMappedBufferResult bufferConsumeQueue = consumeQueue.getIndexBuffer(consumeOffset);
-            if (bufferConsumeQueue != null) {
-                try {
-                    long offsetPy = bufferConsumeQueue.getByteBuffer().getLong();
-                    return checkInDiskByCommitOffset(offsetPy, maxOffsetPy);
-                } finally {
-=======
             CqUnit cqUnit = consumeQueue.get(consumeOffset);
->>>>>>> ef37465e
 
             if (cqUnit != null) {
                 long offsetPy = cqUnit.getPos();
@@ -1638,16 +1596,7 @@
 
     private void checkSelf() {
         this.commitLog.checkSelf();
-<<<<<<< HEAD
-
-        for (Entry<String, ConcurrentMap<Integer, ConsumeQueue>> next : this.consumeQueueTable.entrySet()) {
-            for (Entry<Integer, ConsumeQueue> cq : next.getValue().entrySet()) {
-                cq.getValue().checkSelf();
-            }
-        }
-=======
         this.consumeQueueStore.checkSelf();
->>>>>>> ef37465e
     }
 
     private boolean isTempFileExist() {
@@ -1733,28 +1682,7 @@
     }
 
     public void putMessagePositionInfo(DispatchRequest dispatchRequest) {
-<<<<<<< HEAD
-        ConsumeQueue cq = this.findConsumeQueue(dispatchRequest.getTopic(), dispatchRequest.getQueueId());
-        cq.putMessagePositionInfoWrapper(dispatchRequest, checkMultiDispatchQueue(dispatchRequest));
-    }
-
-    private boolean checkMultiDispatchQueue(DispatchRequest dispatchRequest) {
-        if (!this.messageStoreConfig.isEnableMultiDispatch()) {
-            return false;
-        }
-        Map<String, String> prop = dispatchRequest.getPropertiesMap();
-        if (prop == null || prop.isEmpty()) {
-            return false;
-        }
-        String multiDispatchQueue = prop.get(MessageConst.PROPERTY_INNER_MULTI_DISPATCH);
-        String multiQueueOffset = prop.get(MessageConst.PROPERTY_INNER_MULTI_QUEUE_OFFSET);
-        if (StringUtils.isBlank(multiDispatchQueue) || StringUtils.isBlank(multiQueueOffset)) {
-            return false;
-        }
-        return true;
-=======
         this.consumeQueueStore.putMessagePositionInfoWrapper(dispatchRequest);
->>>>>>> ef37465e
     }
 
     @Override
