/*
 * Licensed to the Apache Software Foundation (ASF) under one or more
 * contributor license agreements.  See the NOTICE file distributed with
 * this work for additional information regarding copyright ownership.
 * The ASF licenses this file to You under the Apache License, Version 2.0
 * (the "License"); you may not use this file except in compliance with
 * the License.  You may obtain a copy of the License at
 *
 *     http://www.apache.org/licenses/LICENSE-2.0
 *
 * Unless required by applicable law or agreed to in writing, software
 * distributed under the License is distributed on an "AS IS" BASIS,
 * WITHOUT WARRANTIES OR CONDITIONS OF ANY KIND, either express or implied.
 * See the License for the specific language governing permissions and
 * limitations under the License.
 */

package org.apache.rocketmq.store.queue;

import org.apache.commons.lang3.StringUtils;
import org.apache.rocketmq.common.attribute.CQType;
import org.apache.rocketmq.common.constant.LoggerName;
import org.apache.rocketmq.common.message.MessageAccessor;
import org.apache.rocketmq.common.message.MessageConst;
import org.apache.rocketmq.common.message.MessageDecoder;
import org.apache.rocketmq.common.sysflag.MessageSysFlag;
import org.apache.rocketmq.logging.InternalLogger;
import org.apache.rocketmq.logging.InternalLoggerFactory;
import org.apache.rocketmq.store.DispatchRequest;
import org.apache.rocketmq.store.MappedFileQueue;
import org.apache.rocketmq.common.message.MessageExtBrokerInner;
import org.apache.rocketmq.store.MessageStore;
import org.apache.rocketmq.store.SelectMappedBufferResult;
import org.apache.rocketmq.store.config.BrokerRole;
import org.apache.rocketmq.store.logfile.MappedFile;

import java.io.File;
import java.nio.ByteBuffer;
import java.util.List;
import java.util.Map;
import java.util.concurrent.ConcurrentSkipListMap;
import java.util.function.Function;

public class BatchConsumeQueue implements ConsumeQueueInterface, FileQueueLifeCycle {
    protected static final InternalLogger log = InternalLoggerFactory.getLogger(LoggerName.STORE_LOGGER_NAME);

    //position 8, size 4, tagscode 8, storetime 8, msgBaseOffset 8, batchSize 2, compactedOffset 4, reserved 4
    public static final int CQ_STORE_UNIT_SIZE = 46;
    public static final int MSG_STORE_TIME_OFFSET_INDEX = 20;
    public static final int MSG_BASE_OFFSET_INDEX = 28;
    public static final int MSG_BATCH_SIZE_INDEX = 36;
    public static final int MSG_COMPACT_OFFSET_INDEX = 38;
    private static final int MSG_COMPACT_OFFSET_LENGTH = 4;
    public static final int INVALID_POS = -1;
<<<<<<< HEAD
    protected final MappedFileQueue mappedFileQueue;
    protected MessageStore defaultMessageStore;
    protected final String topic;
    protected final int queueId;
    protected final ByteBuffer byteBufferItem;
=======
    final MappedFileQueue mappedFileQueue;
    private final MessageStore messageStore;
    private final String topic;
    private final int queueId;
    private final ByteBuffer byteBufferItem;
>>>>>>> 05fee0d7

    protected final String storePath;
    protected final int mappedFileSize;
    protected volatile long maxMsgPhyOffsetInCommitLog = -1;

    protected volatile long minLogicOffset = 0;

    protected volatile long maxOffsetInQueue = 0;
    protected volatile long minOffsetInQueue = -1;

    protected ConcurrentSkipListMap<Long, MappedFile> offsetCache = new ConcurrentSkipListMap<>();
    protected ConcurrentSkipListMap<Long, MappedFile> timeCache = new ConcurrentSkipListMap<>();

    public BatchConsumeQueue(
        final String topic,
        final int queueId,
        final String storePath,
        final int mappedFileSize,
<<<<<<< HEAD
        final MessageStore defaultMessageStore,
        final String subfolder) {
        this.storePath = storePath;
        this.mappedFileSize = mappedFileSize;
        this.defaultMessageStore = defaultMessageStore;
=======
        final MessageStore messageStore) {
        this.storePath = storePath;
        this.mappedFileSize = mappedFileSize;
        this.messageStore = messageStore;
        this.commitLogSize = messageStore.getCommitLog().getCommitLogSize();
>>>>>>> 05fee0d7

        this.topic = topic;
        this.queueId = queueId;

        if (StringUtils.isBlank(subfolder)) {
            String queueDir = this.storePath + File.separator + topic + File.separator + queueId;
            this.mappedFileQueue = new MappedFileQueue(queueDir, mappedFileSize, null);
        } else {
            String queueDir = this.storePath + File.separator + topic + File.separator + queueId + File.separator + subfolder;
            this.mappedFileQueue = new MappedFileQueue(queueDir, mappedFileSize, null);
        }

        this.byteBufferItem = ByteBuffer.allocate(CQ_STORE_UNIT_SIZE);
    }

    public BatchConsumeQueue(
        final String topic,
        final int queueId,
        final String storePath,
        final int mappedFileSize,
        final MessageStore defaultMessageStore) {
        this(topic, queueId, storePath, mappedFileSize, defaultMessageStore, StringUtils.EMPTY);
    }

    @Override
    public boolean load() {
        boolean result = this.mappedFileQueue.load();
        log.info("Load batch consume queue {}-{} {} {}", topic, queueId, result ? "OK" : "Failed", mappedFileQueue.getMappedFiles().size());
        return result;
    }

<<<<<<< HEAD
    protected void doRefreshCache(Function<MappedFile, BatchOffsetIndex> offsetFunction) {
        if (!this.defaultMessageStore.getMessageStoreConfig().isSearchBcqByCacheEnable()) {
            return;
=======
    private void refreshCache() {
        if (!this.messageStore.getMessageStoreConfig().isSearchBcqByCacheEnable()) {
            return ;
>>>>>>> 05fee0d7
        }
        ConcurrentSkipListMap<Long, MappedFile> newOffsetCache = new ConcurrentSkipListMap<>();
        ConcurrentSkipListMap<Long, MappedFile> newTimeCache = new ConcurrentSkipListMap<>();

        List<MappedFile> mappedFiles = mappedFileQueue.getMappedFiles();
        // iterate all BCQ files
        for (int i = 0; i < mappedFiles.size(); i++) {
            MappedFile bcq = mappedFiles.get(i);
            if (isNewFile(bcq)) {
                continue;
            }

            BatchOffsetIndex offset = offsetFunction.apply(bcq);
            if (offset == null) {
                continue;
            }
            newOffsetCache.put(offset.getMsgOffset(), offset.getMappedFile());
            newTimeCache.put(offset.getStoreTimestamp(), offset.getMappedFile());
        }

        this.offsetCache = newOffsetCache;
        this.timeCache = newTimeCache;

        log.info("refreshCache for BCQ [Topic: {}, QueueId: {}]." +
                "offsetCacheSize: {}, minCachedMsgOffset: {}, maxCachedMsgOffset: {}, " +
                "timeCacheSize: {}, minCachedTime: {}, maxCachedTime: {}", this.topic, this.queueId,
            this.offsetCache.size(), this.offsetCache.firstEntry(), this.offsetCache.lastEntry(),
            this.timeCache.size(), this.timeCache.firstEntry(), this.timeCache.lastEntry());
    }

    protected void refreshCache() {
        doRefreshCache(m -> getMinMsgOffset(m, false, true));
    }

    private void destroyCache() {
        this.offsetCache.clear();
        this.timeCache.clear();

        log.info("BCQ [Topic: {}, QueueId: {}]. Cache destroyed", this.topic, this.queueId);
    }

    protected void cacheBcq(MappedFile bcq) {
        try {
            BatchOffsetIndex min = getMinMsgOffset(bcq, false, true);
            this.offsetCache.put(min.getMsgOffset(), min.getMappedFile());
            this.timeCache.put(min.getStoreTimestamp(), min.getMappedFile());
        } catch (Exception e) {
            log.error("Failed caching offset and time on BCQ [Topic: {}, QueueId: {}, File: {}]", this.topic, this.queueId, bcq);
        }
    }

    protected boolean isNewFile(MappedFile mappedFile) {
        return mappedFile.getReadPosition() < CQ_STORE_UNIT_SIZE;
    }

    protected MappedFile searchOffsetFromCache(long msgOffset) {
        Map.Entry<Long, MappedFile> floorEntry = this.offsetCache.floorEntry(msgOffset);
        if (floorEntry == null) {
            // the offset is too small.
            return null;
        } else {
            return floorEntry.getValue();
        }
    }

    private MappedFile searchTimeFromCache(long time) {
        Map.Entry<Long, MappedFile> floorEntry = this.timeCache.floorEntry(time);
        if (floorEntry == null) {
            // the timestamp is too small. so we decide to result first BCQ file.
            return this.mappedFileQueue.getFirstMappedFile();
        } else {
            return floorEntry.getValue();
        }
    }

    @Override
    public void recover() {
        final List<MappedFile> mappedFiles = this.mappedFileQueue.getMappedFiles();
        if (!mappedFiles.isEmpty()) {
            int index = mappedFiles.size() - 3;
            if (index < 0)
                index = 0;

            int mappedFileSizeLogics = this.mappedFileSize;
            MappedFile mappedFile = mappedFiles.get(index);
            ByteBuffer byteBuffer = mappedFile.sliceByteBuffer();
            long processOffset = mappedFile.getFileFromOffset();
            long mappedFileOffset = 0;
            while (true) {
                for (int i = 0; i < mappedFileSizeLogics; i += CQ_STORE_UNIT_SIZE) {
                    byteBuffer.position(i);
                    long offset = byteBuffer.getLong();
                    int size = byteBuffer.getInt();
                    byteBuffer.getLong();//tagscode
                    byteBuffer.getLong();//timestamp
                    long msgBaseOffset = byteBuffer.getLong();
                    short batchSize = byteBuffer.getShort();
                    if (offset >= 0 && size > 0 && msgBaseOffset >= 0 && batchSize > 0) {
                        mappedFileOffset = i + CQ_STORE_UNIT_SIZE;
                        this.maxMsgPhyOffsetInCommitLog = offset;
                    } else {
                        log.info("Recover current batch consume queue file over, file:{} offset:{} size:{} msgBaseOffset:{} batchSize:{} mappedFileOffset:{}",
                            mappedFile.getFileName(), offset, size, msgBaseOffset, batchSize, mappedFileOffset);
                        break;
                    }
                }

                if (mappedFileOffset == mappedFileSizeLogics) {
                    index++;
                    if (index >= mappedFiles.size()) {
                        log.info("Recover last batch consume queue file over, last mapped file:{} ", mappedFile.getFileName());
                        break;
                    } else {
                        mappedFile = mappedFiles.get(index);
                        byteBuffer = mappedFile.sliceByteBuffer();
                        processOffset = mappedFile.getFileFromOffset();
                        mappedFileOffset = 0;
                        log.info("Recover next batch consume queue file: " + mappedFile.getFileName());
                    }
                } else {
                    log.info("Recover current batch consume queue file over:{} processOffset:{}", mappedFile.getFileName(), processOffset + mappedFileOffset);
                    break;
                }
            }
            processOffset += mappedFileOffset;
            this.mappedFileQueue.setFlushedWhere(processOffset);
            this.mappedFileQueue.setCommittedWhere(processOffset);
            this.mappedFileQueue.truncateDirtyFiles(processOffset);
            reviseMaxAndMinOffsetInQueue();
        }
    }

    void reviseMinOffsetInQueue() {
        MappedFile firstMappedFile = this.mappedFileQueue.getFirstMappedFile();
        if (null == firstMappedFile) {
            maxOffsetInQueue = 0;
            minOffsetInQueue = -1;
            minLogicOffset = -1;
            log.info("reviseMinOffsetInQueue found firstMappedFile null, topic:{} queue:{}", topic, queueId);
            return;
        }
        minLogicOffset = firstMappedFile.getFileFromOffset();
        BatchOffsetIndex min = getMinMsgOffset(firstMappedFile, false, false);
        minOffsetInQueue = null == min ? -1 : min.getMsgOffset();
    }

    void reviseMaxOffsetInQueue() {
        MappedFile lastMappedFile = this.mappedFileQueue.getLastMappedFile();
        BatchOffsetIndex max = getMaxMsgOffset(lastMappedFile, true, false);
        if (null == max && this.mappedFileQueue.getMappedFiles().size() >= 2) {
            MappedFile lastTwoMappedFile = this.mappedFileQueue.getMappedFiles().get(this.mappedFileQueue.getMappedFiles().size() - 2);
            max = getMaxMsgOffset(lastTwoMappedFile, true, false);
        }
        maxOffsetInQueue = (null == max) ? 0 : max.getMsgOffset() + max.getBatchSize();
    }

    void reviseMaxAndMinOffsetInQueue() {
        reviseMinOffsetInQueue();
        reviseMaxOffsetInQueue();
    }

    @Override
    public long getMaxPhysicOffset() {
        return maxMsgPhyOffsetInCommitLog;
    }

    @Override
    public long getMinLogicOffset() {
        return minLogicOffset;
    }

    @Override
    public ReferredIterator<CqUnit> iterateFrom(long startOffset) {
        SelectMappedBufferResult sbr = getBatchMsgIndexBuffer(startOffset);
        if (sbr == null) {
            return null;
        }
        return new BatchConsumeQueueIterator(sbr);
    }

    @Override
    public CqUnit get(long offset) {
        ReferredIterator<CqUnit> it = iterateFrom(offset);
        if (it == null) {
            return null;
        }
        return it.nextAndRelease();
    }

    @Override
    public CqUnit getEarliestUnit() {
        return get(minOffsetInQueue);
    }

    @Override
    public CqUnit getLatestUnit() {
        return get(maxOffsetInQueue - 1);
    }

    @Override
    public long getLastOffset() {
        CqUnit latestUnit = getLatestUnit();
        return latestUnit.getPos() + latestUnit.getSize();
    }

    @Override
    public boolean isFirstFileAvailable() {
        MappedFile mappedFile = this.mappedFileQueue.getFirstMappedFile();
        if (mappedFile != null) {
            return mappedFile.isAvailable();
        }
        return false;
    }

    @Override
    public boolean isFirstFileExist() {
        MappedFile mappedFile = this.mappedFileQueue.getFirstMappedFile();
        return mappedFile != null;
    }

    @Override
    public void truncateDirtyLogicFiles(long phyOffset) {

        long oldMinOffset =  minOffsetInQueue;
        long oldMaxOffset = maxOffsetInQueue;

        int logicFileSize = this.mappedFileSize;

        this.maxMsgPhyOffsetInCommitLog = phyOffset - 1;
        boolean stop = false;
        while (!stop) {
            MappedFile mappedFile = this.mappedFileQueue.getLastMappedFile();
            if (mappedFile != null) {
                ByteBuffer byteBuffer = mappedFile.sliceByteBuffer();

                mappedFile.setWrotePosition(0);
                mappedFile.setCommittedPosition(0);
                mappedFile.setFlushedPosition(0);

                for (int i = 0; i < logicFileSize; i += CQ_STORE_UNIT_SIZE) {
                    byteBuffer.position(i);
                    long offset = byteBuffer.getLong();
                    int size = byteBuffer.getInt();
                    byteBuffer.getLong();//tagscode
                    byteBuffer.getLong();//timestamp
                    long msgBaseOffset = byteBuffer.getLong();
                    short batchSize = byteBuffer.getShort();

                    if (0 == i) {
                        if (offset >= phyOffset) {
                            this.mappedFileQueue.deleteLastMappedFile();
                            break;
                        } else {
                            int pos = i + CQ_STORE_UNIT_SIZE;
                            mappedFile.setWrotePosition(pos);
                            mappedFile.setCommittedPosition(pos);
                            mappedFile.setFlushedPosition(pos);
                            this.maxMsgPhyOffsetInCommitLog = offset;
                        }
                    } else {
                        if (offset >= 0 && size > 0 && msgBaseOffset >= 0 && batchSize > 0) {
                            if (offset >= phyOffset) {
                                stop = true;
                                break;
                            }

                            int pos = i + CQ_STORE_UNIT_SIZE;
                            mappedFile.setWrotePosition(pos);
                            mappedFile.setCommittedPosition(pos);
                            mappedFile.setFlushedPosition(pos);
                            this.maxMsgPhyOffsetInCommitLog = offset;
                            if (pos == logicFileSize) {
                                stop = true;
                                break;
                            }
                        } else {
                            stop = true;
                            break;
                        }
                    }
                }
            } else {
                break;
            }
        }
        reviseMaxAndMinOffsetInQueue();
        log.info("Truncate batch logic file topic={} queue={} oldMinOffset={} oldMaxOffset={} minOffset={} maxOffset={} maxPhyOffsetHere={} maxPhyOffsetThere={}",
            topic, queueId, oldMinOffset, oldMaxOffset, minOffsetInQueue, maxOffsetInQueue, maxMsgPhyOffsetInCommitLog, phyOffset);
    }

    @Override
    public boolean flush(final int flushLeastPages) {
        boolean result = this.mappedFileQueue.flush(flushLeastPages);
        return result;
    }

    @Override
    public int deleteExpiredFile(long minCommitLogPos) {
        int cnt = this.mappedFileQueue.deleteExpiredFileByOffset(minCommitLogPos, CQ_STORE_UNIT_SIZE);
        this.correctMinOffset(minCommitLogPos);
        return cnt;
    }

    @Override
    public void correctMinOffset(long phyMinOffset) {
        reviseMinOffsetInQueue();
        refreshCache();
        long oldMinOffset = minOffsetInQueue;
        MappedFile mappedFile = this.mappedFileQueue.getFirstMappedFile();
        if (mappedFile != null) {
            SelectMappedBufferResult result = mappedFile.selectMappedBuffer(0);
            if (result != null) {
                try {
                    int startPos = result.getByteBuffer().position();
                    for (int i = 0; i < result.getSize(); i += BatchConsumeQueue.CQ_STORE_UNIT_SIZE) {
                        result.getByteBuffer().position(startPos + i);
                        long offsetPy = result.getByteBuffer().getLong();
                        result.getByteBuffer().getInt(); //size
                        result.getByteBuffer().getLong();//tagscode
                        result.getByteBuffer().getLong();//timestamp
                        long msgBaseOffset = result.getByteBuffer().getLong();
                        short batchSize = result.getByteBuffer().getShort();

                        if (offsetPy < phyMinOffset) {
                            this.minOffsetInQueue = msgBaseOffset + batchSize;
                        } else {
                            break;
                        }
                    }
                } catch (Exception e) {
                    log.error("Exception thrown when correctMinOffset", e);
                } finally {
                    result.release();
                }
            } else {
                /**
                 *  It will go to here under two conditions:
                 1. the files number is 1, and it has no data
                 2. the pull process hold the cq reference, and release it just the moment
                 */
                log.warn("Correct min offset found null cq file topic:{} queue:{} files:{} minOffset:{} maxOffset:{}",
                    topic, queueId, this.mappedFileQueue.getMappedFiles().size(), minOffsetInQueue, maxOffsetInQueue);
            }
        }
        if (oldMinOffset != this.minOffsetInQueue) {
            log.info("BatchCQ Compute new minOffset:{} oldMinOffset{} topic:{} queue:{}", minOffsetInQueue, oldMinOffset, topic, queueId);
        }
    }

    @Override
    public void putMessagePositionInfoWrapper(DispatchRequest request) {
        final int maxRetries = 30;
        boolean canWrite = this.messageStore.getRunningFlags().isCQWriteable();
        if (request.getMsgBaseOffset() < 0 || request.getBatchSize() < 0) {
            log.warn("[NOTIFYME]unexpected dispacth request in batch consume queue topic:{} queue:{} offset:{}", topic, queueId, request.getCommitLogOffset());
            return;
        }
        for (int i = 0; i < maxRetries && canWrite; i++) {
            boolean result = this.putBatchMessagePositionInfo(request.getCommitLogOffset(),
                request.getMsgSize(), request.getTagsCode(),
                request.getStoreTimestamp(), request.getMsgBaseOffset(), request.getBatchSize());
            if (result) {
                if (BrokerRole.SLAVE == this.messageStore.getMessageStoreConfig().getBrokerRole()) {
                    this.messageStore.getStoreCheckpoint().setPhysicMsgTimestamp(request.getStoreTimestamp());
                }
                this.messageStore.getStoreCheckpoint().setLogicsMsgTimestamp(request.getStoreTimestamp());
                return;
            } else {
                // XXX: warn and notify me
                log.warn("[NOTIFYME]put commit log position info to batch consume queue " + topic + ":" + queueId + " " + request.getCommitLogOffset()
                    + " failed, retry " + i + " times");

                try {
                    Thread.sleep(1000);
                } catch (InterruptedException e) {
                    log.warn("", e);
                }
            }
        }
        // XXX: warn and notify me
        log.error("[NOTIFYME]batch consume queue can not write, {} {}", this.topic, this.queueId);
        this.messageStore.getRunningFlags().makeLogicsQueueError();
    }

    @Override
    public void assignQueueOffset(QueueOffsetAssigner queueOffsetAssigner, MessageExtBrokerInner msg, short messageNum) {
        String topicQueueKey = getTopic() + "-" + getQueueId();

        long queueOffset = queueOffsetAssigner.assignBatchQueueOffset(topicQueueKey, messageNum);

        if (MessageSysFlag.check(msg.getSysFlag(), MessageSysFlag.INNER_BATCH_FLAG)) {
            MessageAccessor.putProperty(msg, MessageConst.PROPERTY_INNER_BASE, String.valueOf(queueOffset));
            msg.setPropertiesString(MessageDecoder.messageProperties2String(msg.getProperties()));
        }
        msg.setQueueOffset(queueOffset);
    }

    public boolean putBatchMessagePositionInfo(final long offset, final int size, final long tagsCode, final long storeTime,
        final long msgBaseOffset, final short batchSize) {

        if (offset <= this.maxMsgPhyOffsetInCommitLog) {
            if (System.currentTimeMillis() % 1000 == 0) {
                log.warn("Build batch consume queue repeatedly, maxMsgPhyOffsetInCommitLog:{} offset:{} Topic: {} QID: {}",
                    maxMsgPhyOffsetInCommitLog, offset, this.topic, this.queueId);
            }
            return true;
        }

        long behind = System.currentTimeMillis() - storeTime;
        if (behind > 10000 && (System.currentTimeMillis() % 10000 == 0)) {
            String flag = "LEVEL" + (behind / 10000);
            log.warn("Reput behind {} topic:{} queue:{} offset:{} behind:{}", flag, topic, queueId, offset, behind);
        }

        this.byteBufferItem.flip();
        this.byteBufferItem.limit(CQ_STORE_UNIT_SIZE);
        this.byteBufferItem.putLong(offset);
        this.byteBufferItem.putInt(size);
        this.byteBufferItem.putLong(tagsCode);
        this.byteBufferItem.putLong(storeTime);
        this.byteBufferItem.putLong(msgBaseOffset);
        this.byteBufferItem.putShort(batchSize);
        this.byteBufferItem.putInt(INVALID_POS);
        this.byteBufferItem.putInt(0); // 4 bytes reserved

        MappedFile mappedFile = this.mappedFileQueue.getLastMappedFile(this.mappedFileQueue.getMaxOffset());
        if (mappedFile != null) {
            boolean isNewFile = isNewFile(mappedFile);
            boolean appendRes = mappedFile.appendMessage(this.byteBufferItem.array());
            if (appendRes) {
                maxMsgPhyOffsetInCommitLog = offset;
                maxOffsetInQueue = msgBaseOffset + batchSize;
                //only the first time need to correct the minOffsetInQueue
                //the other correctness is done in correctLogicMinoffsetService
                if (mappedFile.isFirstCreateInQueue() && minOffsetInQueue == -1) {
                    reviseMinOffsetInQueue();
                }
                if (isNewFile) {
                    // cache new file
                    this.cacheBcq(mappedFile);
                }
            }
            return appendRes;
        }
        return false;
    }

    protected BatchOffsetIndex getMinMsgOffset(MappedFile mappedFile, boolean getBatchSize, boolean getStoreTime) {
        if (mappedFile.getReadPosition() < CQ_STORE_UNIT_SIZE) {
            return null;
        }
        return getBatchOffsetIndexByPos(mappedFile, 0, getBatchSize, getStoreTime);
    }

    protected BatchOffsetIndex getBatchOffsetIndexByPos(MappedFile mappedFile, int pos, boolean getBatchSize,
        boolean getStoreTime) {
        SelectMappedBufferResult sbr = mappedFile.selectMappedBuffer(pos);
        try {
            return new BatchOffsetIndex(mappedFile, pos, sbr.getByteBuffer().getLong(MSG_BASE_OFFSET_INDEX),
                getBatchSize ? sbr.getByteBuffer().getShort(MSG_BATCH_SIZE_INDEX) : 0,
                getStoreTime ? sbr.getByteBuffer().getLong(MSG_STORE_TIME_OFFSET_INDEX) : 0);
        } finally {
            if (sbr != null) {
                sbr.release();
            }
        }
    }

    protected BatchOffsetIndex getMaxMsgOffset(MappedFile mappedFile, boolean getBatchSize, boolean getStoreTime) {
        if (mappedFile == null || mappedFile.getReadPosition() < CQ_STORE_UNIT_SIZE) {
            return null;
        }
        int pos = mappedFile.getReadPosition() - CQ_STORE_UNIT_SIZE;
        return getBatchOffsetIndexByPos(mappedFile, pos, getBatchSize, getStoreTime);
    }

    private static int ceil(int pos) {
        return (pos / CQ_STORE_UNIT_SIZE) * CQ_STORE_UNIT_SIZE;
    }

    /**
     * Gets SelectMappedBufferResult by batch-message offset
     * Node: the caller is responsible for the release of SelectMappedBufferResult
     * @param msgOffset
     * @return SelectMappedBufferResult
     */
    public SelectMappedBufferResult getBatchMsgIndexBuffer(final long msgOffset) {
        if (msgOffset >= maxOffsetInQueue) {
            return null;
        }
        MappedFile targetBcq;
        BatchOffsetIndex targetMinOffset;

        // first check the last bcq file
        MappedFile lastBcq = mappedFileQueue.getLastMappedFile();
        BatchOffsetIndex minForLastBcq = getMinMsgOffset(lastBcq, false, false);
        if (null != minForLastBcq && minForLastBcq.getMsgOffset() <= msgOffset) {
            // found, it's the last bcq.
            targetBcq = lastBcq;
            targetMinOffset = minForLastBcq;
        } else {
            boolean searchBcqByCacheEnable = this.messageStore.getMessageStoreConfig().isSearchBcqByCacheEnable();
            if (searchBcqByCacheEnable) {
                // it's not the last BCQ file, so search it through cache.
                targetBcq = this.searchOffsetFromCache(msgOffset);
                // not found in cache
                if (targetBcq == null) {
                    MappedFile firstBcq = mappedFileQueue.getFirstMappedFile();
                    BatchOffsetIndex minForFirstBcq = getMinMsgOffset(firstBcq, false, false);
                    if (minForFirstBcq != null && minForFirstBcq.getMsgOffset() <= msgOffset && msgOffset < minForLastBcq.getMsgOffset()) {
                        // old search logic
                        targetBcq = this.searchOffsetFromFiles(msgOffset);
                    }
                    log.warn("cache is not working on BCQ [Topic: {}, QueueId: {}] for msgOffset: {}, targetBcq: {}", this.topic, this.queueId, msgOffset, targetBcq);
                }
            } else {
                // old search logic
                targetBcq = this.searchOffsetFromFiles(msgOffset);
            }

            if (targetBcq == null) {
                return null;
            }

            targetMinOffset = getMinMsgOffset(targetBcq, false, false);
        }

        BatchOffsetIndex targetMaxOffset = getMaxMsgOffset(targetBcq, false, false);
        if (null == targetMinOffset || null == targetMaxOffset) {
            return null;
        }

        // then use binary search to find the indexed position
        SelectMappedBufferResult sbr = targetMinOffset.getMappedFile().selectMappedBuffer(0);
        try {
            ByteBuffer byteBuffer = sbr.getByteBuffer();
            int left = targetMinOffset.getIndexPos(), right = targetMaxOffset.getIndexPos();
            int mid = binarySearch(byteBuffer, left, right, CQ_STORE_UNIT_SIZE, MSG_BASE_OFFSET_INDEX, msgOffset);
            if (mid != -1) {
                // return a buffer that needs to be released manually.
                return targetMinOffset.getMappedFile().selectMappedBuffer(mid);
            }
        } finally {
            sbr.release();
        }
        return null;
    }

    public MappedFile searchOffsetFromFiles(long msgOffset) {
        MappedFile targetBcq = null;
        // find the mapped file one by one reversely
        int mappedFileNum = this.mappedFileQueue.getMappedFiles().size();
        for (int i = mappedFileNum - 1; i >= 0; i--) {
            MappedFile mappedFile = mappedFileQueue.getMappedFiles().get(i);
            BatchOffsetIndex tmpMinMsgOffset = getMinMsgOffset(mappedFile, false, false);
            if (null != tmpMinMsgOffset && tmpMinMsgOffset.getMsgOffset() <= msgOffset) {
                targetBcq = mappedFile;
                break;
            }
        }

        return targetBcq;
    }

    /**
     * Find the message whose timestamp is the smallest, greater than or equal to the given time.
     * @param timestamp
     * @return
     */
    @Override
    public long getOffsetInQueueByTime(final long timestamp) {
        MappedFile targetBcq;
        BatchOffsetIndex targetMinOffset;

        // first check the last bcq
        MappedFile lastBcq = mappedFileQueue.getLastMappedFile();
        BatchOffsetIndex minForLastBcq = getMinMsgOffset(lastBcq, false, true);
        if (null != minForLastBcq && minForLastBcq.getStoreTimestamp() <= timestamp) {
            // found, it's the last bcq.
            targetBcq = lastBcq;
            targetMinOffset = minForLastBcq;
        } else {
            boolean searchBcqByCacheEnable = this.messageStore.getMessageStoreConfig().isSearchBcqByCacheEnable();
            if (searchBcqByCacheEnable) {
                // it's not the last BCQ file, so search it through cache.
                targetBcq = this.searchTimeFromCache(timestamp);
                if (targetBcq == null) {
                    // not found in cache
                    MappedFile firstBcq = mappedFileQueue.getFirstMappedFile();
                    BatchOffsetIndex minForFirstBcq = getMinMsgOffset(firstBcq, false, true);
                    if (minForFirstBcq != null && minForFirstBcq.getStoreTimestamp() <= timestamp && timestamp < minForLastBcq.getStoreTimestamp()) {
                        // old search logic
                        targetBcq = this.searchTimeFromFiles(timestamp);
                    }
                    log.warn("cache is not working on BCQ [Topic: {}, QueueId: {}] for timestamp: {}, targetBcq: {}", this.topic, this.queueId, timestamp, targetBcq);
                }
            } else {
                // old search logic
                targetBcq = this.searchTimeFromFiles(timestamp);
            }

            if (targetBcq == null) {
                return -1;
            }
            targetMinOffset = getMinMsgOffset(targetBcq, false, true);
        }

        BatchOffsetIndex targetMaxOffset = getMaxMsgOffset(targetBcq, false, true);
        if (null == targetMinOffset || null == targetMaxOffset) {
            return -1;
        }

        //then use binary search to find the indexed position
        SelectMappedBufferResult sbr = targetMinOffset.getMappedFile().selectMappedBuffer(0);
        try {
            ByteBuffer byteBuffer = sbr.getByteBuffer();
            int left = targetMinOffset.getIndexPos(), right = targetMaxOffset.getIndexPos();
            long maxQueueTimestamp = byteBuffer.getLong(right + MSG_STORE_TIME_OFFSET_INDEX);
            if (timestamp >= maxQueueTimestamp) {
                return byteBuffer.getLong(right + MSG_BASE_OFFSET_INDEX);
            }
            int mid = binarySearchRight(byteBuffer, left, right, CQ_STORE_UNIT_SIZE, MSG_STORE_TIME_OFFSET_INDEX, timestamp);
            if (mid != -1) {
                return byteBuffer.getLong(mid + MSG_BASE_OFFSET_INDEX);
            }
        } finally {
            sbr.release();
        }

        return -1;
    }

    private MappedFile searchTimeFromFiles(long timestamp) {
        MappedFile targetBcq = null;

        int mappedFileNum = this.mappedFileQueue.getMappedFiles().size();
        for (int i = mappedFileNum - 1; i >= 0; i--) {
            MappedFile mappedFile = mappedFileQueue.getMappedFiles().get(i);
            BatchOffsetIndex tmpMinMsgOffset = getMinMsgOffset(mappedFile, false, true);
            if (tmpMinMsgOffset == null) {
                //Maybe the new file
                continue;
            }
            BatchOffsetIndex tmpMaxMsgOffset = getMaxMsgOffset(mappedFile, false, true);
            //Here should not be null
            if (tmpMaxMsgOffset == null) {
                break;
            }
            if (tmpMaxMsgOffset.getStoreTimestamp() >= timestamp) {
                if (tmpMinMsgOffset.getStoreTimestamp() <= timestamp) {
                    targetBcq = mappedFile;
                    break;
                } else {
                    if (i - 1 < 0) {
                        //This is the first file
                        targetBcq = mappedFile;
                        break;
                    } else {
                        //The min timestamp of this file is larger than the given timestamp, so check the next file
                        continue;
                    }
                }
            } else {
                //The max timestamp of this file is smaller than the given timestamp, so double check the previous file
                if (i + 1 <=  mappedFileNum - 1) {
                    mappedFile =  mappedFileQueue.getMappedFiles().get(i + 1);
                    targetBcq = mappedFile;
                    break;
                } else {
                    //There is no timestamp larger than the given timestamp
                    break;
                }
            }
        }

        return targetBcq;
    }

    /**
     * Find the offset of which the value is equal or larger than the given targetValue.
     * If there are many values equal to the target, then find the earliest one.
     */
    public static int binarySearchRight(ByteBuffer byteBuffer, int left, int right, final int unitSize, final int unitShift,
        long targetValue) {
        int mid = -1;
        while (left <= right) {
            mid = ceil((left + right) / 2);
            long tmpValue = byteBuffer.getLong(mid + unitShift);
            if (mid == right) {
                //Means left and the right are the same
                if (tmpValue >= targetValue) {
                    return mid;
                } else {
                    return -1;
                }
            } else if (mid == left) {
                //Means the left + unitSize = right
                if (tmpValue >= targetValue) {
                    return mid;
                } else {
                    left =  mid + unitSize;
                }
            } else {
                //mid is actually in the mid
                if (tmpValue < targetValue) {
                    left = mid + unitSize;
                } else {
                    right = mid;
                }
            }
        }
        return -1;
    }

    /**
     * Here is vulnerable, the min value of the bytebuffer must be smaller or equal then the given value.
     * Otherwise it may get -1
     */
    protected int binarySearch(ByteBuffer byteBuffer, int left, int right, final int unitSize, final int unitShift,
        long targetValue) {
        int maxRight = right;
        int mid = -1;
        while (left <= right) {
            mid = ceil((left + right) / 2);
            long tmpValue = byteBuffer.getLong(mid + unitShift);
            if (tmpValue == targetValue) {
                return mid;
            }
            if (tmpValue > targetValue) {
                right = mid - unitSize;
            } else {
                if (mid == left) {
                    //the binary search is converging to the left, so maybe the one on the right of mid is the exactly correct one
                    if (mid + unitSize <= maxRight
                        && byteBuffer.getLong(mid + unitSize + unitShift) <= targetValue) {
                        return mid + unitSize;
                    } else {
                        return mid;
                    }
                } else {
                    left = mid;
                }
            }
        }
        return -1;
    }

    static class BatchConsumeQueueIterator implements ReferredIterator<CqUnit> {
        private SelectMappedBufferResult sbr;
        private int relativePos = 0;

        public BatchConsumeQueueIterator(SelectMappedBufferResult sbr) {
            this.sbr = sbr;
            if (sbr != null && sbr.getByteBuffer() != null) {
                relativePos = sbr.getByteBuffer().position();
            }
        }

        @Override
        public boolean hasNext() {
            if (sbr == null || sbr.getByteBuffer() == null) {
                return false;
            }

            return sbr.getByteBuffer().hasRemaining();
        }

        @Override
        public CqUnit next() {
            if (!hasNext()) {
                return null;
            }
            ByteBuffer tmpBuffer = sbr.getByteBuffer().slice();
            tmpBuffer.position(MSG_COMPACT_OFFSET_INDEX);
            ByteBuffer compactOffsetStoreBuffer = tmpBuffer.slice();
            compactOffsetStoreBuffer.limit(MSG_COMPACT_OFFSET_LENGTH);

            int relativePos = sbr.getByteBuffer().position();
            long offsetPy = sbr.getByteBuffer().getLong();
            int sizePy = sbr.getByteBuffer().getInt();
            long tagsCode = sbr.getByteBuffer().getLong(); //tagscode
            sbr.getByteBuffer().getLong();//timestamp
            long msgBaseOffset = sbr.getByteBuffer().getLong();
            short batchSize = sbr.getByteBuffer().getShort();
            int compactedOffset = sbr.getByteBuffer().getInt();
            sbr.getByteBuffer().position(relativePos + CQ_STORE_UNIT_SIZE);

            return new CqUnit(msgBaseOffset, offsetPy, sizePy, tagsCode, batchSize, compactedOffset, compactOffsetStoreBuffer);
        }

        @Override
        public void remove() {
            throw new UnsupportedOperationException("remove");
        }

        @Override
        public void release() {
            if (sbr != null) {
                sbr.release();
                sbr = null;
            }
        }

        @Override
        public CqUnit nextAndRelease() {
            try {
                return next();
            } finally {
                release();
            }
        }
    }

    @Override
    public String getTopic() {
        return topic;
    }

    @Override
    public int getQueueId() {
        return queueId;
    }

    @Override
    public CQType getCQType() {
        return CQType.BatchCQ;
    }

    @Override
    public long getTotalSize() {
        return this.mappedFileQueue.getTotalFileSize();
    }

    @Override
    public void destroy() {
        this.maxMsgPhyOffsetInCommitLog = -1;
        this.minOffsetInQueue = -1;
        this.maxOffsetInQueue = 0;
        this.mappedFileQueue.destroy();
        this.destroyCache();
    }

    @Override
    public long getMessageTotalInQueue() {
        return this.getMaxOffsetInQueue() - this.getMinOffsetInQueue();
    }

    @Override
    public long rollNextFile(long nextBeginOffset) {
        return 0;
    }

    /**
     * Batch msg offset (deep logic offset)
     * @return max deep offset
     */
    @Override
    public long getMaxOffsetInQueue() {
        return maxOffsetInQueue;
    }

    @Override
    public long getMinOffsetInQueue() {
        return minOffsetInQueue;
    }

    @Override
    public void checkSelf() {
        mappedFileQueue.checkSelf();
    }

    @Override
    public void swapMap(int reserveNum, long forceSwapIntervalMs, long normalSwapIntervalMs) {
        mappedFileQueue.swapMap(reserveNum, forceSwapIntervalMs, normalSwapIntervalMs);
    }

    @Override
    public void cleanSwappedMap(long forceCleanSwapIntervalMs) {
        mappedFileQueue.cleanSwappedMap(forceCleanSwapIntervalMs);
    }

    public MappedFileQueue getMappedFileQueue() {
        return mappedFileQueue;
    }
}<|MERGE_RESOLUTION|>--- conflicted
+++ resolved
@@ -52,19 +52,11 @@
     public static final int MSG_COMPACT_OFFSET_INDEX = 38;
     private static final int MSG_COMPACT_OFFSET_LENGTH = 4;
     public static final int INVALID_POS = -1;
-<<<<<<< HEAD
     protected final MappedFileQueue mappedFileQueue;
-    protected MessageStore defaultMessageStore;
+    protected MessageStore messageStore;
     protected final String topic;
     protected final int queueId;
     protected final ByteBuffer byteBufferItem;
-=======
-    final MappedFileQueue mappedFileQueue;
-    private final MessageStore messageStore;
-    private final String topic;
-    private final int queueId;
-    private final ByteBuffer byteBufferItem;
->>>>>>> 05fee0d7
 
     protected final String storePath;
     protected final int mappedFileSize;
@@ -74,6 +66,7 @@
 
     protected volatile long maxOffsetInQueue = 0;
     protected volatile long minOffsetInQueue = -1;
+    protected final int commitLogSize;
 
     protected ConcurrentSkipListMap<Long, MappedFile> offsetCache = new ConcurrentSkipListMap<>();
     protected ConcurrentSkipListMap<Long, MappedFile> timeCache = new ConcurrentSkipListMap<>();
@@ -83,19 +76,12 @@
         final int queueId,
         final String storePath,
         final int mappedFileSize,
-<<<<<<< HEAD
-        final MessageStore defaultMessageStore,
+        final MessageStore messageStore,
         final String subfolder) {
-        this.storePath = storePath;
-        this.mappedFileSize = mappedFileSize;
-        this.defaultMessageStore = defaultMessageStore;
-=======
-        final MessageStore messageStore) {
         this.storePath = storePath;
         this.mappedFileSize = mappedFileSize;
         this.messageStore = messageStore;
         this.commitLogSize = messageStore.getCommitLog().getCommitLogSize();
->>>>>>> 05fee0d7
 
         this.topic = topic;
         this.queueId = queueId;
@@ -127,15 +113,9 @@
         return result;
     }
 
-<<<<<<< HEAD
     protected void doRefreshCache(Function<MappedFile, BatchOffsetIndex> offsetFunction) {
-        if (!this.defaultMessageStore.getMessageStoreConfig().isSearchBcqByCacheEnable()) {
+        if (!this.messageStore.getMessageStoreConfig().isSearchBcqByCacheEnable()) {
             return;
-=======
-    private void refreshCache() {
-        if (!this.messageStore.getMessageStoreConfig().isSearchBcqByCacheEnable()) {
-            return ;
->>>>>>> 05fee0d7
         }
         ConcurrentSkipListMap<Long, MappedFile> newOffsetCache = new ConcurrentSkipListMap<>();
         ConcurrentSkipListMap<Long, MappedFile> newTimeCache = new ConcurrentSkipListMap<>();
