<<<<<<< HEAD
<?xml version="1.0" encoding="UTF-8"?>
<project xmlns="http://maven.apache.org/POM/4.0.0" xmlns:xsi="http://www.w3.org/2001/XMLSchema-instance" xsi:schemaLocation="http://maven.apache.org/POM/4.0.0 http://maven.apache.org/maven-v4_0_0.xsd">

    <parent>
        <groupId>com.taobao</groupId>
        <artifactId>parent</artifactId>
        <version>1.0.2</version>
    </parent>
<!--
    <parent>
        <groupId>org.sonatype.oss</groupId>
        <artifactId>oss-parent</artifactId>
        <version>7</version>
    </parent>
-->


    <modelVersion>4.0.0</modelVersion>
    <inceptionYear>2012</inceptionYear>
    <groupId>com.alibaba.rocketmq</groupId>
    <artifactId>rocketmq-all</artifactId>
    <version>3.2.4-SNAPSHOT</version>
    <packaging>pom</packaging>
    <name>rocketmq-all ${project.version}</name>
    <url>https://github.com/alibaba/rocketmq</url>
    <description>https://github.com/alibaba/RocketMQ/blob/develop/README.md</description>


    <modules>
        <module>rocketmq-client</module>
        <module>rocketmq-common</module>
        <module>rocketmq-broker</module>
        <module>rocketmq-tools</module>
        <module>rocketmq-store</module>
        <module>rocketmq-namesrv</module>
        <module>rocketmq-remoting</module>
        <module>rocketmq-example</module>
        <module>rocketmq-filtersrv</module>
        <module>rocketmq-srvutil</module>
    </modules>

    <developers>
        <developer>
            <name>vintagewang</name>
            <url>https://github.com/vintagewang</url>
            <email>vintage.wang@gmail.com</email>
            <timezone>8</timezone>
        </developer>
        <developer>
            <name>manhong</name>
            <url>https://github.com/YangJodie</url>
            <email>manhong.yqd@alibaba-inc.com</email>
            <timezone>8</timezone>
        </developer>
        <developer>
            <name>allenzhu</name>
            <url>https://github.com/allenzhu</url>
            <email>allen.jie.zhu@gmail.com</email>
            <timezone>8</timezone>
        </developer>
    </developers>

    <licenses>
        <license>
            <name>Apache License, Version 2.0</name>
            <url>http://www.apache.org/licenses/LICENSE-2.0</url>
        </license>
    </licenses>

    <scm>
        <url>http://gitlab.alibaba-inc.com/middleware/rocketmq.git</url>
        <connection>scm:git:git@gitlab.alibaba-inc.com:middleware/rocketmq.git</connection>
        <developerConnection>scm:git:git@gitlab.alibaba-inc.com:middleware/rocketmq.git</developerConnection>
    </scm>

    <properties>
        <project.build.sourceEncoding>UTF-8</project.build.sourceEncoding>
        <!--maven properties -->
        <maven.test.skip>true</maven.test.skip>
        <maven.jdoc.skip>true</maven.jdoc.skip>
        <downloadSources>true</downloadSources>
        <!-- compiler settings properties -->
        <java_source_version>1.6</java_source_version>
        <java_target_version>1.6</java_target_version>
        <file_encoding>UTF-8</file_encoding>
    </properties>

    <build>
        <plugins>
            <plugin>
                <groupId>org.apache.maven.plugins</groupId>
                <artifactId>maven-compiler-plugin</artifactId>
                <version>2.3.2</version>
                <configuration>
                    <source>${java_source_version}</source>
                    <target>${java_target_version}</target>
                    <encoding>${file_encoding}</encoding>
                    <showDeprecation>true</showDeprecation>
                    <showWarnings>true</showWarnings>
                </configuration>
            </plugin>
            <plugin>
                <groupId>org.apache.maven.plugins</groupId>
                <artifactId>maven-eclipse-plugin</artifactId>
                <version>2.5.1</version>
                <configuration>
                    <downloadSources>true</downloadSources>
                    <downloadJavadocs>false</downloadJavadocs>
                </configuration>
            </plugin>
            <plugin>
                <groupId>org.apache.maven.plugins</groupId>
                <artifactId>maven-surefire-plugin</artifactId>
                <version>2.3</version>
                <configuration>
                    <skip>${maven.test.skip}</skip>
                    <argLine>-Xms512m -Xmx1024m</argLine>
                    <forkMode>once</forkMode>
                    <includes>
                        <include>**/*Test.java</include>
                    </includes>
                    <excludes>
                        <exclude>com/alibaba/rocketmq/remoting/ExceptionTest.java</exclude>
                        <exclude>com/alibaba/rocketmq/remoting/SyncInvokeTest.java</exclude>
                        <exclude>com/alibaba/rocketmq/remoting/NettyIdleTest.java</exclude>
                        <exclude>com/alibaba/rocketmq/remoting/NettyConnectionTest.java</exclude>
                        <exclude>com/alibaba/rocketmq/common/filter/PolishExprTest.java</exclude>
                        <exclude>com/alibaba/rocketmq/common/protocol/MQProtosHelperTest.java</exclude>
                        <exclude>
                            com/alibaba/rocketmq/client/consumer/loadbalance/AllocateMessageQueueAveragelyTest.java
                        </exclude>
                        <exclude>com/alibaba/rocketmq/store/RecoverTest.java</exclude>
                        <exclude>com/alibaba/rocketmq/broker/api/SendMessageTest.java</exclude>
                        <exclude>com/alibaba/rocketmq/test/integration/*/*.java</exclude>
                        <exclude>com/alibaba/rocketmq/test/integration/BaseTest.java</exclude>
                        <exclude>com/alibaba/rocketmq/test/*/*.java</exclude>
                        <exclude>com/alibaba/rocketmq/test/BaseTest.java</exclude>
                    </excludes>
                </configuration>
            </plugin>


            <plugin>
                <artifactId>maven-assembly-plugin</artifactId>
                <configuration>
                    <finalName>alibaba-rocketmq-${project.version}</finalName>
                    <descriptors>
                        <descriptor>release.xml</descriptor>
                    </descriptors>
                </configuration>
            </plugin>

            <!--
                        <plugin>
                            <artifactId>maven-assembly-plugin</artifactId>
                            <configuration>
                                <finalName>alibaba-rocketmq-client-java-${project.version}</finalName>
                                <descriptors>
                                    <descriptor>release-client.xml</descriptor>
                                </descriptors>
                            </configuration>
                        </plugin>
            -->


            <plugin>
                <groupId>org.apache.maven.plugins</groupId>
                <artifactId>maven-javadoc-plugin</artifactId>
                <version>2.7</version>
                <executions>
                    <execution>
                        <id>attach-javadocs</id>
                        <goals>
                            <goal>jar</goal>
                        </goals>
                    </execution>
                </executions>
                <configuration>
                    <skip>${maven.jdoc.skip}</skip>
                    <encoding>${file_encoding}</encoding>
                    <charset>${file_encoding}</charset>
                    <doclet>org.jboss.apiviz.APIviz</doclet>
                    <docletArtifact>
                        <groupId>org.jboss.apiviz</groupId>
                        <artifactId>apiviz</artifactId>
                        <version>1.3.0.GA</version>
                    </docletArtifact>
                    <useStandardDocletOptions>true</useStandardDocletOptions>
                    <breakiterator>true</breakiterator>
                    <version>true</version>
                    <author>true</author>
                    <keywords>true</keywords>
                </configuration>
            </plugin>
            <plugin>
                <groupId>org.apache.maven.plugins</groupId>
                <artifactId>maven-source-plugin</artifactId>
                <version>2.1.2</version>
                <executions>
                    <execution>
                        <id>attach-sources</id>
                        <goals>
                            <goal>jar</goal>
                        </goals>
                    </execution>
                </executions>
            </plugin>
  <plugin>
            <groupId>org.codehaus.mojo</groupId>
            <artifactId>clirr-maven-plugin</artifactId>
            <version>2.6.1</version>
         </plugin>
        </plugins>

        <resources>
            <resource>
                <directory>src/main/resources</directory>
                <filtering>false</filtering>
            </resource>
        </resources>
    </build>

    <profiles>
        <profile>
            <id>release-sign-artifacts</id>
            <activation>
                <property>
                    <name>performRelease</name>
                    <value>true</value>
                </property>
            </activation>
            <build>
                <plugins>
                    <plugin>
                        <groupId>org.apache.maven.plugins</groupId>
                        <artifactId>maven-gpg-plugin</artifactId>
                        <version>1.1</version>
                        <executions>
                            <execution>
                                <id>sign-artifacts</id>
                                <phase>verify</phase>
                                <goals>
                                    <goal>sign</goal>
                                </goals>
                            </execution>
                        </executions>
                    </plugin>
                </plugins>
            </build>
        </profile>
    </profiles>

    <dependencyManagement>
        <dependencies>
            <dependency>
                <groupId>${project.groupId}</groupId>
                <artifactId>rocketmq-client</artifactId>
                <version>${project.version}</version>
            </dependency>
            <dependency>
                <groupId>${project.groupId}</groupId>
                <artifactId>rocketmq-broker</artifactId>
                <version>${project.version}</version>
            </dependency>
            <dependency>
                <groupId>${project.groupId}</groupId>
                <artifactId>rocketmq-common</artifactId>
                <version>${project.version}</version>
            </dependency>
            <dependency>
                <groupId>${project.groupId}</groupId>
                <artifactId>rocketmq-store</artifactId>
                <version>${project.version}</version>
            </dependency>
            <dependency>
                <groupId>${project.groupId}</groupId>
                <artifactId>rocketmq-namesrv</artifactId>
                <version>${project.version}</version>
            </dependency>
            <dependency>
                <groupId>${project.groupId}</groupId>
                <artifactId>rocketmq-tools</artifactId>
                <version>${project.version}</version>
            </dependency>
            <dependency>
                <groupId>${project.groupId}</groupId>
                <artifactId>rocketmq-remoting</artifactId>
                <version>${project.version}</version>
            </dependency>
            <dependency>
                <groupId>${project.groupId}</groupId>
                <artifactId>rocketmq-qatest</artifactId>
                <version>${project.version}</version>
            </dependency>
            <dependency>
                <groupId>${project.groupId}</groupId>
                <artifactId>rocketmq-filtersrv</artifactId>
                <version>${project.version}</version>
            </dependency>
            <dependency>
                <groupId>${project.groupId}</groupId>
                <artifactId>rocketmq-srvutil</artifactId>
                <version>${project.version}</version>
            </dependency>
            <dependency>
                <groupId>junit</groupId>
                <artifactId>junit</artifactId>
                <version>4.11</version>
                <scope>test</scope>
            </dependency>
            <dependency>
                <groupId>org.slf4j</groupId>
                <artifactId>slf4j-api</artifactId>
                <version>1.7.5</version>
            </dependency>
            <dependency>
                <groupId>ch.qos.logback</groupId>
                <artifactId>logback-classic</artifactId>
                <version>1.0.13</version>
            </dependency>
            <dependency>
                <groupId>ch.qos.logback</groupId>
                <artifactId>logback-core</artifactId>
                <version>1.0.13</version>
            </dependency>
            <dependency>
                <groupId>commons-io</groupId>
                <artifactId>commons-io</artifactId>
                <version>2.4</version>
            </dependency>
            <dependency>
                <groupId>commons-cli</groupId>
                <artifactId>commons-cli</artifactId>
                <version>1.2</version>
            </dependency>
            <dependency>
                <groupId>io.netty</groupId>
                <artifactId>netty-all</artifactId>
                <version>4.0.21.Final</version>
            </dependency>
            <dependency>
                <groupId>com.alibaba</groupId>
                <artifactId>fastjson</artifactId>
                <version>1.2.3</version>
            </dependency>
            <dependency>
                <groupId>mysql</groupId>
                <artifactId>mysql-connector-java</artifactId>
                <version>5.1.31</version>
            </dependency>
            <dependency>
                <groupId>org.apache.derby</groupId>
                <artifactId>derby</artifactId>
                <version>10.10.2.0</version>
            </dependency>
            <dependency>
                <groupId>jboss</groupId>
                <artifactId>javassist</artifactId>
                <version>3.7.ga</version>
            </dependency>
        </dependencies>
    </dependencyManagement>
</project>
=======
<?xml version="1.0" encoding="UTF-8"?>
<project xmlns="http://maven.apache.org/POM/4.0.0" xmlns:xsi="http://www.w3.org/2001/XMLSchema-instance"
         xsi:schemaLocation="http://maven.apache.org/POM/4.0.0 http://maven.apache.org/maven-v4_0_0.xsd">

    <parent>
        <groupId>com.taobao</groupId>
        <artifactId>parent</artifactId>
        <version>1.0.2</version>
    </parent>
    <!--
    <parent>
        <groupId>org.sonatype.oss</groupId>
        <artifactId>oss-parent</artifactId>
        <version>7</version>
    </parent>
        -->


    <modelVersion>4.0.0</modelVersion>
    <inceptionYear>2012</inceptionYear>
    <groupId>com.alibaba.rocketmq</groupId>
    <artifactId>rocketmq-all</artifactId>
    <version>3.2.4-SNAPSHOT</version>
    <packaging>pom</packaging>
    <name>rocketmq-all ${project.version}</name>
    <url>https://github.com/alibaba/rocketmq</url>
    <description>https://github.com/alibaba/RocketMQ/blob/develop/README.md</description>


    <modules>
        <module>rocketmq-client</module>
        <module>rocketmq-common</module>
        <module>rocketmq-broker</module>
        <module>rocketmq-tools</module>
        <module>rocketmq-store</module>
        <module>rocketmq-namesrv</module>
        <module>rocketmq-remoting</module>
        <module>rocketmq-example</module>
        <module>rocketmq-filtersrv</module>
        <module>rocketmq-srvutil</module>
    </modules>

    <developers>
        <developer>
            <name>vintagewang</name>
            <url>https://github.com/vintagewang</url>
            <email>vintage.wang@gmail.com</email>
            <timezone>8</timezone>
        </developer>
        <developer>
            <name>manhong</name>
            <url>https://github.com/YangJodie</url>
            <email>manhong.yqd@alibaba-inc.com</email>
            <timezone>8</timezone>
        </developer>
        <developer>
            <name>allenzhu</name>
            <url>https://github.com/allenzhu</url>
            <email>allen.jie.zhu@gmail.com</email>
            <timezone>8</timezone>
        </developer>
    </developers>

    <licenses>
        <license>
            <name>Apache License, Version 2.0</name>
            <url>http://www.apache.org/licenses/LICENSE-2.0</url>
        </license>
    </licenses>

    <scm>
        <url>http://gitlab.alibaba-inc.com/middleware/rocketmq.git</url>
        <connection>scm:git:http://gitlab.alibaba-inc.com/middleware/rocketmq.git</connection>
        <developerConnection>scm:git:http://gitlab.alibaba-inc.com/middleware/rocketmq.git</developerConnection>
    </scm>

    <properties>
        <project.build.sourceEncoding>UTF-8</project.build.sourceEncoding>
        <!--maven properties -->
        <maven.test.skip>true</maven.test.skip>
        <maven.jdoc.skip>true</maven.jdoc.skip>
        <downloadSources>true</downloadSources>
        <!-- compiler settings properties -->
        <java_source_version>1.6</java_source_version>
        <java_target_version>1.6</java_target_version>
        <file_encoding>UTF-8</file_encoding>
    </properties>

    <build>
        <plugins>
            <plugin>
                <groupId>org.apache.maven.plugins</groupId>
                <artifactId>maven-compiler-plugin</artifactId>
                <version>2.3.2</version>
                <configuration>
                    <source>${java_source_version}</source>
                    <target>${java_target_version}</target>
                    <encoding>${file_encoding}</encoding>
                    <showDeprecation>true</showDeprecation>
                    <showWarnings>true</showWarnings>
                </configuration>
            </plugin>
            <plugin>
                <groupId>org.apache.maven.plugins</groupId>
                <artifactId>maven-eclipse-plugin</artifactId>
                <version>2.5.1</version>
                <configuration>
                    <downloadSources>true</downloadSources>
                    <downloadJavadocs>false</downloadJavadocs>
                </configuration>
            </plugin>
            <plugin>
                <groupId>org.apache.maven.plugins</groupId>
                <artifactId>maven-surefire-plugin</artifactId>
                <version>2.3</version>
                <configuration>
                    <skip>${maven.test.skip}</skip>
                    <argLine>-Xms512m -Xmx1024m</argLine>
                    <forkMode>once</forkMode>
                    <includes>
                        <include>**/*Test.java</include>
                    </includes>
                    <excludes>
                        <exclude>com/alibaba/rocketmq/remoting/ExceptionTest.java</exclude>
                        <exclude>com/alibaba/rocketmq/remoting/SyncInvokeTest.java</exclude>
                        <exclude>com/alibaba/rocketmq/remoting/NettyIdleTest.java</exclude>
                        <exclude>com/alibaba/rocketmq/remoting/NettyConnectionTest.java</exclude>
                        <exclude>com/alibaba/rocketmq/common/filter/PolishExprTest.java</exclude>
                        <exclude>com/alibaba/rocketmq/common/protocol/MQProtosHelperTest.java</exclude>
                        <exclude>
                            com/alibaba/rocketmq/client/consumer/loadbalance/AllocateMessageQueueAveragelyTest.java
                        </exclude>
                        <exclude>com/alibaba/rocketmq/store/RecoverTest.java</exclude>
                        <exclude>com/alibaba/rocketmq/broker/api/SendMessageTest.java</exclude>
                        <exclude>com/alibaba/rocketmq/test/integration/*/*.java</exclude>
                        <exclude>com/alibaba/rocketmq/test/integration/BaseTest.java</exclude>
                        <exclude>com/alibaba/rocketmq/test/*/*.java</exclude>
                        <exclude>com/alibaba/rocketmq/test/BaseTest.java</exclude>
                    </excludes>
                </configuration>
            </plugin>


            <plugin>
                <artifactId>maven-assembly-plugin</artifactId>
                <configuration>
                    <finalName>alibaba-rocketmq</finalName>
                    <descriptors>
                        <descriptor>release.xml</descriptor>
                    </descriptors>
                </configuration>
            </plugin>

            <!--
                        <plugin>
                            <artifactId>maven-assembly-plugin</artifactId>
                            <configuration>
                                <finalName>alibaba-rocketmq-client-java-${project.version}</finalName>
                                <descriptors>
                                    <descriptor>release-client.xml</descriptor>
                                </descriptors>
                            </configuration>
                        </plugin>
            -->


            <plugin>
                <groupId>org.apache.maven.plugins</groupId>
                <artifactId>maven-javadoc-plugin</artifactId>
                <version>2.7</version>
                <executions>
                    <execution>
                        <id>attach-javadocs</id>
                        <goals>
                            <goal>jar</goal>
                        </goals>
                    </execution>
                </executions>
                <configuration>
                    <skip>${maven.jdoc.skip}</skip>
                    <encoding>${file_encoding}</encoding>
                    <charset>${file_encoding}</charset>
                    <doclet>org.jboss.apiviz.APIviz</doclet>
                    <docletArtifact>
                        <groupId>org.jboss.apiviz</groupId>
                        <artifactId>apiviz</artifactId>
                        <version>1.3.0.GA</version>
                    </docletArtifact>
                    <useStandardDocletOptions>true</useStandardDocletOptions>
                    <breakiterator>true</breakiterator>
                    <version>true</version>
                    <author>true</author>
                    <keywords>true</keywords>
                </configuration>
            </plugin>
            <plugin>
                <groupId>org.apache.maven.plugins</groupId>
                <artifactId>maven-source-plugin</artifactId>
                <version>2.1.2</version>
                <executions>
                    <execution>
                        <id>attach-sources</id>
                        <goals>
                            <goal>jar</goal>
                        </goals>
                    </execution>
                </executions>
            </plugin>
            <plugin>
                <groupId>org.codehaus.mojo</groupId>
                <artifactId>clirr-maven-plugin</artifactId>
                <version>2.6.1</version>
            </plugin>
        </plugins>

        <resources>
            <resource>
                <directory>src/main/resources</directory>
                <filtering>false</filtering>
            </resource>
        </resources>
    </build>

    <profiles>
        <profile>
            <id>release-sign-artifacts</id>
            <activation>
                <property>
                    <name>performRelease</name>
                    <value>true</value>
                </property>
            </activation>
            <build>
                <plugins>
                    <plugin>
                        <groupId>org.apache.maven.plugins</groupId>
                        <artifactId>maven-gpg-plugin</artifactId>
                        <version>1.1</version>
                        <executions>
                            <execution>
                                <id>sign-artifacts</id>
                                <phase>verify</phase>
                                <goals>
                                    <goal>sign</goal>
                                </goals>
                            </execution>
                        </executions>
                    </plugin>
                </plugins>
            </build>
        </profile>
    </profiles>

    <dependencyManagement>
        <dependencies>
            <dependency>
                <groupId>${project.groupId}</groupId>
                <artifactId>rocketmq-client</artifactId>
                <version>${project.version}</version>
            </dependency>
            <dependency>
                <groupId>${project.groupId}</groupId>
                <artifactId>rocketmq-broker</artifactId>
                <version>${project.version}</version>
            </dependency>
            <dependency>
                <groupId>${project.groupId}</groupId>
                <artifactId>rocketmq-common</artifactId>
                <version>${project.version}</version>
            </dependency>
            <dependency>
                <groupId>${project.groupId}</groupId>
                <artifactId>rocketmq-store</artifactId>
                <version>${project.version}</version>
            </dependency>
            <dependency>
                <groupId>${project.groupId}</groupId>
                <artifactId>rocketmq-namesrv</artifactId>
                <version>${project.version}</version>
            </dependency>
            <dependency>
                <groupId>${project.groupId}</groupId>
                <artifactId>rocketmq-tools</artifactId>
                <version>${project.version}</version>
            </dependency>
            <dependency>
                <groupId>${project.groupId}</groupId>
                <artifactId>rocketmq-remoting</artifactId>
                <version>${project.version}</version>
            </dependency>
            <dependency>
                <groupId>${project.groupId}</groupId>
                <artifactId>rocketmq-qatest</artifactId>
                <version>${project.version}</version>
            </dependency>
            <dependency>
                <groupId>${project.groupId}</groupId>
                <artifactId>rocketmq-filtersrv</artifactId>
                <version>${project.version}</version>
            </dependency>
            <dependency>
                <groupId>${project.groupId}</groupId>
                <artifactId>rocketmq-srvutil</artifactId>
                <version>${project.version}</version>
            </dependency>
            <dependency>
                <groupId>junit</groupId>
                <artifactId>junit</artifactId>
                <version>4.11</version>
                <scope>test</scope>
            </dependency>
            <dependency>
                <groupId>org.slf4j</groupId>
                <artifactId>slf4j-api</artifactId>
                <version>1.7.5</version>
            </dependency>
            <dependency>
                <groupId>ch.qos.logback</groupId>
                <artifactId>logback-classic</artifactId>
                <version>1.0.13</version>
            </dependency>
            <dependency>
                <groupId>ch.qos.logback</groupId>
                <artifactId>logback-core</artifactId>
                <version>1.0.13</version>
            </dependency>
            <dependency>
                <groupId>commons-io</groupId>
                <artifactId>commons-io</artifactId>
                <version>2.4</version>
            </dependency>
            <dependency>
                <groupId>commons-cli</groupId>
                <artifactId>commons-cli</artifactId>
                <version>1.2</version>
            </dependency>
            <dependency>
                <groupId>io.netty</groupId>
                <artifactId>netty-all</artifactId>
                <version>4.0.25.Final</version>
            </dependency>
            <dependency>
                <groupId>com.alibaba</groupId>
                <artifactId>fastjson</artifactId>
                <version>1.2.3</version>
            </dependency>
            <dependency>
                <groupId>mysql</groupId>
                <artifactId>mysql-connector-java</artifactId>
                <version>5.1.31</version>
            </dependency>
            <dependency>
                <groupId>org.apache.derby</groupId>
                <artifactId>derby</artifactId>
                <version>10.10.2.0</version>
            </dependency>
            <dependency>
                <groupId>jboss</groupId>
                <artifactId>javassist</artifactId>
                <version>3.7.ga</version>
            </dependency>
        </dependencies>
    </dependencyManagement>
</project>
>>>>>>> 33631ffb
<|MERGE_RESOLUTION|>--- conflicted
+++ resolved
@@ -1,19 +1,19 @@
-<<<<<<< HEAD
 <?xml version="1.0" encoding="UTF-8"?>
-<project xmlns="http://maven.apache.org/POM/4.0.0" xmlns:xsi="http://www.w3.org/2001/XMLSchema-instance" xsi:schemaLocation="http://maven.apache.org/POM/4.0.0 http://maven.apache.org/maven-v4_0_0.xsd">
+<project xmlns="http://maven.apache.org/POM/4.0.0" xmlns:xsi="http://www.w3.org/2001/XMLSchema-instance"
+         xsi:schemaLocation="http://maven.apache.org/POM/4.0.0 http://maven.apache.org/maven-v4_0_0.xsd">
 
     <parent>
         <groupId>com.taobao</groupId>
         <artifactId>parent</artifactId>
         <version>1.0.2</version>
     </parent>
-<!--
+    <!--
     <parent>
         <groupId>org.sonatype.oss</groupId>
         <artifactId>oss-parent</artifactId>
         <version>7</version>
     </parent>
--->
+        -->
 
 
     <modelVersion>4.0.0</modelVersion>
@@ -70,8 +70,8 @@
 
     <scm>
         <url>http://gitlab.alibaba-inc.com/middleware/rocketmq.git</url>
-        <connection>scm:git:git@gitlab.alibaba-inc.com:middleware/rocketmq.git</connection>
-        <developerConnection>scm:git:git@gitlab.alibaba-inc.com:middleware/rocketmq.git</developerConnection>
+        <connection>scm:git:http://gitlab.alibaba-inc.com/middleware/rocketmq.git</connection>
+        <developerConnection>scm:git:http://gitlab.alibaba-inc.com/middleware/rocketmq.git</developerConnection>
     </scm>
 
     <properties>
@@ -206,11 +206,11 @@
                     </execution>
                 </executions>
             </plugin>
-  <plugin>
-            <groupId>org.codehaus.mojo</groupId>
-            <artifactId>clirr-maven-plugin</artifactId>
-            <version>2.6.1</version>
-         </plugin>
+            <plugin>
+                <groupId>org.codehaus.mojo</groupId>
+                <artifactId>clirr-maven-plugin</artifactId>
+                <version>2.6.1</version>
+            </plugin>
         </plugins>
 
         <resources>
@@ -361,370 +361,4 @@
             </dependency>
         </dependencies>
     </dependencyManagement>
-</project>
-=======
-<?xml version="1.0" encoding="UTF-8"?>
-<project xmlns="http://maven.apache.org/POM/4.0.0" xmlns:xsi="http://www.w3.org/2001/XMLSchema-instance"
-         xsi:schemaLocation="http://maven.apache.org/POM/4.0.0 http://maven.apache.org/maven-v4_0_0.xsd">
-
-    <parent>
-        <groupId>com.taobao</groupId>
-        <artifactId>parent</artifactId>
-        <version>1.0.2</version>
-    </parent>
-    <!--
-    <parent>
-        <groupId>org.sonatype.oss</groupId>
-        <artifactId>oss-parent</artifactId>
-        <version>7</version>
-    </parent>
-        -->
-
-
-    <modelVersion>4.0.0</modelVersion>
-    <inceptionYear>2012</inceptionYear>
-    <groupId>com.alibaba.rocketmq</groupId>
-    <artifactId>rocketmq-all</artifactId>
-    <version>3.2.4-SNAPSHOT</version>
-    <packaging>pom</packaging>
-    <name>rocketmq-all ${project.version}</name>
-    <url>https://github.com/alibaba/rocketmq</url>
-    <description>https://github.com/alibaba/RocketMQ/blob/develop/README.md</description>
-
-
-    <modules>
-        <module>rocketmq-client</module>
-        <module>rocketmq-common</module>
-        <module>rocketmq-broker</module>
-        <module>rocketmq-tools</module>
-        <module>rocketmq-store</module>
-        <module>rocketmq-namesrv</module>
-        <module>rocketmq-remoting</module>
-        <module>rocketmq-example</module>
-        <module>rocketmq-filtersrv</module>
-        <module>rocketmq-srvutil</module>
-    </modules>
-
-    <developers>
-        <developer>
-            <name>vintagewang</name>
-            <url>https://github.com/vintagewang</url>
-            <email>vintage.wang@gmail.com</email>
-            <timezone>8</timezone>
-        </developer>
-        <developer>
-            <name>manhong</name>
-            <url>https://github.com/YangJodie</url>
-            <email>manhong.yqd@alibaba-inc.com</email>
-            <timezone>8</timezone>
-        </developer>
-        <developer>
-            <name>allenzhu</name>
-            <url>https://github.com/allenzhu</url>
-            <email>allen.jie.zhu@gmail.com</email>
-            <timezone>8</timezone>
-        </developer>
-    </developers>
-
-    <licenses>
-        <license>
-            <name>Apache License, Version 2.0</name>
-            <url>http://www.apache.org/licenses/LICENSE-2.0</url>
-        </license>
-    </licenses>
-
-    <scm>
-        <url>http://gitlab.alibaba-inc.com/middleware/rocketmq.git</url>
-        <connection>scm:git:http://gitlab.alibaba-inc.com/middleware/rocketmq.git</connection>
-        <developerConnection>scm:git:http://gitlab.alibaba-inc.com/middleware/rocketmq.git</developerConnection>
-    </scm>
-
-    <properties>
-        <project.build.sourceEncoding>UTF-8</project.build.sourceEncoding>
-        <!--maven properties -->
-        <maven.test.skip>true</maven.test.skip>
-        <maven.jdoc.skip>true</maven.jdoc.skip>
-        <downloadSources>true</downloadSources>
-        <!-- compiler settings properties -->
-        <java_source_version>1.6</java_source_version>
-        <java_target_version>1.6</java_target_version>
-        <file_encoding>UTF-8</file_encoding>
-    </properties>
-
-    <build>
-        <plugins>
-            <plugin>
-                <groupId>org.apache.maven.plugins</groupId>
-                <artifactId>maven-compiler-plugin</artifactId>
-                <version>2.3.2</version>
-                <configuration>
-                    <source>${java_source_version}</source>
-                    <target>${java_target_version}</target>
-                    <encoding>${file_encoding}</encoding>
-                    <showDeprecation>true</showDeprecation>
-                    <showWarnings>true</showWarnings>
-                </configuration>
-            </plugin>
-            <plugin>
-                <groupId>org.apache.maven.plugins</groupId>
-                <artifactId>maven-eclipse-plugin</artifactId>
-                <version>2.5.1</version>
-                <configuration>
-                    <downloadSources>true</downloadSources>
-                    <downloadJavadocs>false</downloadJavadocs>
-                </configuration>
-            </plugin>
-            <plugin>
-                <groupId>org.apache.maven.plugins</groupId>
-                <artifactId>maven-surefire-plugin</artifactId>
-                <version>2.3</version>
-                <configuration>
-                    <skip>${maven.test.skip}</skip>
-                    <argLine>-Xms512m -Xmx1024m</argLine>
-                    <forkMode>once</forkMode>
-                    <includes>
-                        <include>**/*Test.java</include>
-                    </includes>
-                    <excludes>
-                        <exclude>com/alibaba/rocketmq/remoting/ExceptionTest.java</exclude>
-                        <exclude>com/alibaba/rocketmq/remoting/SyncInvokeTest.java</exclude>
-                        <exclude>com/alibaba/rocketmq/remoting/NettyIdleTest.java</exclude>
-                        <exclude>com/alibaba/rocketmq/remoting/NettyConnectionTest.java</exclude>
-                        <exclude>com/alibaba/rocketmq/common/filter/PolishExprTest.java</exclude>
-                        <exclude>com/alibaba/rocketmq/common/protocol/MQProtosHelperTest.java</exclude>
-                        <exclude>
-                            com/alibaba/rocketmq/client/consumer/loadbalance/AllocateMessageQueueAveragelyTest.java
-                        </exclude>
-                        <exclude>com/alibaba/rocketmq/store/RecoverTest.java</exclude>
-                        <exclude>com/alibaba/rocketmq/broker/api/SendMessageTest.java</exclude>
-                        <exclude>com/alibaba/rocketmq/test/integration/*/*.java</exclude>
-                        <exclude>com/alibaba/rocketmq/test/integration/BaseTest.java</exclude>
-                        <exclude>com/alibaba/rocketmq/test/*/*.java</exclude>
-                        <exclude>com/alibaba/rocketmq/test/BaseTest.java</exclude>
-                    </excludes>
-                </configuration>
-            </plugin>
-
-
-            <plugin>
-                <artifactId>maven-assembly-plugin</artifactId>
-                <configuration>
-                    <finalName>alibaba-rocketmq</finalName>
-                    <descriptors>
-                        <descriptor>release.xml</descriptor>
-                    </descriptors>
-                </configuration>
-            </plugin>
-
-            <!--
-                        <plugin>
-                            <artifactId>maven-assembly-plugin</artifactId>
-                            <configuration>
-                                <finalName>alibaba-rocketmq-client-java-${project.version}</finalName>
-                                <descriptors>
-                                    <descriptor>release-client.xml</descriptor>
-                                </descriptors>
-                            </configuration>
-                        </plugin>
-            -->
-
-
-            <plugin>
-                <groupId>org.apache.maven.plugins</groupId>
-                <artifactId>maven-javadoc-plugin</artifactId>
-                <version>2.7</version>
-                <executions>
-                    <execution>
-                        <id>attach-javadocs</id>
-                        <goals>
-                            <goal>jar</goal>
-                        </goals>
-                    </execution>
-                </executions>
-                <configuration>
-                    <skip>${maven.jdoc.skip}</skip>
-                    <encoding>${file_encoding}</encoding>
-                    <charset>${file_encoding}</charset>
-                    <doclet>org.jboss.apiviz.APIviz</doclet>
-                    <docletArtifact>
-                        <groupId>org.jboss.apiviz</groupId>
-                        <artifactId>apiviz</artifactId>
-                        <version>1.3.0.GA</version>
-                    </docletArtifact>
-                    <useStandardDocletOptions>true</useStandardDocletOptions>
-                    <breakiterator>true</breakiterator>
-                    <version>true</version>
-                    <author>true</author>
-                    <keywords>true</keywords>
-                </configuration>
-            </plugin>
-            <plugin>
-                <groupId>org.apache.maven.plugins</groupId>
-                <artifactId>maven-source-plugin</artifactId>
-                <version>2.1.2</version>
-                <executions>
-                    <execution>
-                        <id>attach-sources</id>
-                        <goals>
-                            <goal>jar</goal>
-                        </goals>
-                    </execution>
-                </executions>
-            </plugin>
-            <plugin>
-                <groupId>org.codehaus.mojo</groupId>
-                <artifactId>clirr-maven-plugin</artifactId>
-                <version>2.6.1</version>
-            </plugin>
-        </plugins>
-
-        <resources>
-            <resource>
-                <directory>src/main/resources</directory>
-                <filtering>false</filtering>
-            </resource>
-        </resources>
-    </build>
-
-    <profiles>
-        <profile>
-            <id>release-sign-artifacts</id>
-            <activation>
-                <property>
-                    <name>performRelease</name>
-                    <value>true</value>
-                </property>
-            </activation>
-            <build>
-                <plugins>
-                    <plugin>
-                        <groupId>org.apache.maven.plugins</groupId>
-                        <artifactId>maven-gpg-plugin</artifactId>
-                        <version>1.1</version>
-                        <executions>
-                            <execution>
-                                <id>sign-artifacts</id>
-                                <phase>verify</phase>
-                                <goals>
-                                    <goal>sign</goal>
-                                </goals>
-                            </execution>
-                        </executions>
-                    </plugin>
-                </plugins>
-            </build>
-        </profile>
-    </profiles>
-
-    <dependencyManagement>
-        <dependencies>
-            <dependency>
-                <groupId>${project.groupId}</groupId>
-                <artifactId>rocketmq-client</artifactId>
-                <version>${project.version}</version>
-            </dependency>
-            <dependency>
-                <groupId>${project.groupId}</groupId>
-                <artifactId>rocketmq-broker</artifactId>
-                <version>${project.version}</version>
-            </dependency>
-            <dependency>
-                <groupId>${project.groupId}</groupId>
-                <artifactId>rocketmq-common</artifactId>
-                <version>${project.version}</version>
-            </dependency>
-            <dependency>
-                <groupId>${project.groupId}</groupId>
-                <artifactId>rocketmq-store</artifactId>
-                <version>${project.version}</version>
-            </dependency>
-            <dependency>
-                <groupId>${project.groupId}</groupId>
-                <artifactId>rocketmq-namesrv</artifactId>
-                <version>${project.version}</version>
-            </dependency>
-            <dependency>
-                <groupId>${project.groupId}</groupId>
-                <artifactId>rocketmq-tools</artifactId>
-                <version>${project.version}</version>
-            </dependency>
-            <dependency>
-                <groupId>${project.groupId}</groupId>
-                <artifactId>rocketmq-remoting</artifactId>
-                <version>${project.version}</version>
-            </dependency>
-            <dependency>
-                <groupId>${project.groupId}</groupId>
-                <artifactId>rocketmq-qatest</artifactId>
-                <version>${project.version}</version>
-            </dependency>
-            <dependency>
-                <groupId>${project.groupId}</groupId>
-                <artifactId>rocketmq-filtersrv</artifactId>
-                <version>${project.version}</version>
-            </dependency>
-            <dependency>
-                <groupId>${project.groupId}</groupId>
-                <artifactId>rocketmq-srvutil</artifactId>
-                <version>${project.version}</version>
-            </dependency>
-            <dependency>
-                <groupId>junit</groupId>
-                <artifactId>junit</artifactId>
-                <version>4.11</version>
-                <scope>test</scope>
-            </dependency>
-            <dependency>
-                <groupId>org.slf4j</groupId>
-                <artifactId>slf4j-api</artifactId>
-                <version>1.7.5</version>
-            </dependency>
-            <dependency>
-                <groupId>ch.qos.logback</groupId>
-                <artifactId>logback-classic</artifactId>
-                <version>1.0.13</version>
-            </dependency>
-            <dependency>
-                <groupId>ch.qos.logback</groupId>
-                <artifactId>logback-core</artifactId>
-                <version>1.0.13</version>
-            </dependency>
-            <dependency>
-                <groupId>commons-io</groupId>
-                <artifactId>commons-io</artifactId>
-                <version>2.4</version>
-            </dependency>
-            <dependency>
-                <groupId>commons-cli</groupId>
-                <artifactId>commons-cli</artifactId>
-                <version>1.2</version>
-            </dependency>
-            <dependency>
-                <groupId>io.netty</groupId>
-                <artifactId>netty-all</artifactId>
-                <version>4.0.25.Final</version>
-            </dependency>
-            <dependency>
-                <groupId>com.alibaba</groupId>
-                <artifactId>fastjson</artifactId>
-                <version>1.2.3</version>
-            </dependency>
-            <dependency>
-                <groupId>mysql</groupId>
-                <artifactId>mysql-connector-java</artifactId>
-                <version>5.1.31</version>
-            </dependency>
-            <dependency>
-                <groupId>org.apache.derby</groupId>
-                <artifactId>derby</artifactId>
-                <version>10.10.2.0</version>
-            </dependency>
-            <dependency>
-                <groupId>jboss</groupId>
-                <artifactId>javassist</artifactId>
-                <version>3.7.ga</version>
-            </dependency>
-        </dependencies>
-    </dependencyManagement>
-</project>
->>>>>>> 33631ffb
+</project>